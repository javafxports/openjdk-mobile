--- conflicted
+++ resolved
@@ -1064,16 +1064,8 @@
                 localEnv.dup(c, localEnv.info.dup(localEnv.info.scope.dup()));
             Type ctype = attribStat(c.param, catchEnv);
             if (TreeInfo.isMultiCatch(c)) {
-<<<<<<< HEAD
-                //check that multi-catch parameter is marked as final
-                if ((c.param.sym.flags() & FINAL) == 0) {
-                    log.error(c.param.pos(), "multicatch.param.must.be.final", c.param.sym);
-                }
-                c.param.sym.flags_field = c.param.sym.flags() | DISJUNCTION;
-=======
                 //multi-catch parameter is implicitly marked as final
                 c.param.sym.flags_field |= FINAL | DISJUNCTION;
->>>>>>> 87f577a0
             }
             if (c.param.sym.kind == Kinds.VAR) {
                 c.param.sym.setData(ElementKind.EXCEPTION_PARAMETER);
