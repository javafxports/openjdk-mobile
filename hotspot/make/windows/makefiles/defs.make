#
# Copyright (c) 2006, 2012, Oracle and/or its affiliates. All rights reserved.
# DO NOT ALTER OR REMOVE COPYRIGHT NOTICES OR THIS FILE HEADER.
#
# This code is free software; you can redistribute it and/or modify it
# under the terms of the GNU General Public License version 2 only, as
# published by the Free Software Foundation.
#
# This code is distributed in the hope that it will be useful, but WITHOUT
# ANY WARRANTY; without even the implied warranty of MERCHANTABILITY or
# FITNESS FOR A PARTICULAR PURPOSE.  See the GNU General Public License
# version 2 for more details (a copy is included in the LICENSE file that
# accompanied this code).
#
# You should have received a copy of the GNU General Public License version
# 2 along with this work; if not, write to the Free Software Foundation,
# Inc., 51 Franklin St, Fifth Floor, Boston, MA 02110-1301 USA.
#
# Please contact Oracle, 500 Oracle Parkway, Redwood Shores, CA 94065 USA
# or visit www.oracle.com if you need additional information or have any
# questions.
#  
#

# The common definitions for hotspot windows builds.
# Include the top level defs.make under make directory instead of this one.
# This file is included into make/defs.make.
# On windows it is only used to construct parameters for
# make/windows/build.make when make/Makefile is used to build VM.

SLASH_JAVA ?= J:
PATH_SEP = ;

# Need PLATFORM (os-arch combo names) for jdk and hotspot, plus libarch name
ifeq ($(ARCH_DATA_MODEL),32)
  ARCH_DATA_MODEL=32
  PLATFORM=windows-i586
  VM_PLATFORM=windows_i486
  HS_ARCH=x86
  MAKE_ARGS += ARCH=x86
  MAKE_ARGS += BUILDARCH=i486
  MAKE_ARGS += Platform_arch=x86
  MAKE_ARGS += Platform_arch_model=x86_32
endif

ifneq ($(shell $(ECHO) $(PROCESSOR_IDENTIFIER) | $(GREP) x86),)
  ARCH_DATA_MODEL=32
  PLATFORM=windows-i586
  VM_PLATFORM=windows_i486
  HS_ARCH=x86
  MAKE_ARGS += ARCH=x86
  MAKE_ARGS += BUILDARCH=i486
  MAKE_ARGS += Platform_arch=x86
  MAKE_ARGS += Platform_arch_model=x86_32
endif

ifneq ($(ARCH_DATA_MODEL),32)
  ifneq ($(shell $(ECHO) $(PROCESSOR_IDENTIFIER) | $(GREP) ia64),)
    ARCH_DATA_MODEL=64
    PLATFORM=windows-ia64
    VM_PLATFORM=windows_ia64
    HS_ARCH=ia64
    MAKE_ARGS += LP64=1
    MAKE_ARGS += ARCH=ia64
    MAKE_ARGS += BUILDARCH=ia64
    MAKE_ARGS += Platform_arch=ia64
    MAKE_ARGS += Platform_arch_model=ia64
  endif

# http://support.microsoft.com/kb/888731 : this can be either
# AMD64 for AMD, or EM64T for Intel chips.
  ifneq ($(shell $(ECHO) $(PROCESSOR_IDENTIFIER) | $(GREP) AMD64),)
    ARCH_DATA_MODEL=64
    PLATFORM=windows-amd64
    VM_PLATFORM=windows_amd64
    HS_ARCH=x86
    MAKE_ARGS += LP64=1
    MAKE_ARGS += ARCH=x86
    MAKE_ARGS += BUILDARCH=amd64
    MAKE_ARGS += Platform_arch=x86
    MAKE_ARGS += Platform_arch_model=x86_64
  endif

ifneq ($(shell $(ECHO) $(PROCESSOR_IDENTIFIER) | $(GREP) EM64T),)
    ARCH_DATA_MODEL=64
    PLATFORM=windows-amd64
    VM_PLATFORM=windows_amd64
    HS_ARCH=x86
    MAKE_ARGS += LP64=1
    MAKE_ARGS += ARCH=x86
    MAKE_ARGS += BUILDARCH=amd64
    MAKE_ARGS += Platform_arch=x86
    MAKE_ARGS += Platform_arch_model=x86_64
  endif

# NB later OS versions than 2003 may report "Intel64"
  ifneq ($(shell $(ECHO) $(PROCESSOR_IDENTIFIER) | $(GREP) Intel64),)
    ARCH_DATA_MODEL=64
    PLATFORM=windows-amd64
    VM_PLATFORM=windows_amd64
    HS_ARCH=x86
    MAKE_ARGS += LP64=1
    MAKE_ARGS += ARCH=x86
    MAKE_ARGS += BUILDARCH=amd64
    MAKE_ARGS += Platform_arch=x86
    MAKE_ARGS += Platform_arch_model=x86_64
  endif
endif

<<<<<<< HEAD
# Full Debug Symbols has been enabled on Windows since JDK1.4.1 so
# there is no need for an "earlier than JDK7 check".
# The Full Debug Symbols (FDS) default for BUILD_FLAVOR == product
# builds is enabled with debug info files ZIP'ed to save space. For
# BUILD_FLAVOR != product builds, FDS is always enabled, after all a
# debug build without debug info isn't very useful.
# The ZIP_DEBUGINFO_FILES option only has meaning when FDS is enabled.
#
# If you invoke a build with FULL_DEBUG_SYMBOLS=0, then FDS will be
# disabled for a BUILD_FLAVOR == product build.
#
# Note: Use of a different variable name for the FDS override option
# versus the FDS enabled check is intentional (FULL_DEBUG_SYMBOLS
# versus ENABLE_FULL_DEBUG_SYMBOLS). For auto build systems that pass
# in options via environment variables, use of distinct variables
# prevents strange behaviours. For example, in a BUILD_FLAVOR !=
# product build, the FULL_DEBUG_SYMBOLS environment variable will be
# 0, but the ENABLE_FULL_DEBUG_SYMBOLS make variable will be 1. If
# the same variable name is used, then different values can be picked
# up by different parts of the build. Just to be clear, we only need
# two variable names because the incoming option value can be
# overridden in some situations, e.g., a BUILD_FLAVOR != product
# build.

ifeq ($(BUILD_FLAVOR), product)
  FULL_DEBUG_SYMBOLS ?= 1
  ENABLE_FULL_DEBUG_SYMBOLS = $(FULL_DEBUG_SYMBOLS)
else
  # debug variants always get Full Debug Symbols (if available)
  ENABLE_FULL_DEBUG_SYMBOLS = 1
endif
_JUNK_ := $(shell \
  echo >&2 "INFO: ENABLE_FULL_DEBUG_SYMBOLS=$(ENABLE_FULL_DEBUG_SYMBOLS)")
MAKE_ARGS += ENABLE_FULL_DEBUG_SYMBOLS=$(ENABLE_FULL_DEBUG_SYMBOLS)

ifeq ($(ENABLE_FULL_DEBUG_SYMBOLS),1)
  ZIP_DEBUGINFO_FILES ?= 1
else
  ZIP_DEBUGINFO_FILES=0
endif
MAKE_ARGS += ZIP_DEBUGINFO_FILES=$(ZIP_DEBUGINFO_FILES)
MAKE_ARGS += RM="$(RM)"
MAKE_ARGS += ZIPEXE=$(ZIPEXE)
=======
# On 32 bit windows we build server, client and kernel, on 64 bit just server.
ifeq ($(JVM_VARIANTS),)
  ifeq ($(ARCH_DATA_MODEL), 32)
    JVM_VARIANTS:=client,server,kernel
    JVM_VARIANT_CLIENT:=true
    JVM_VARIANT_SERVER:=true
    JVM_VARIANT_KERNEL:=true
  else
    JVM_VARIANTS:=server
    JVM_VARIANT_SERVER:=true
  endif
endif
>>>>>>> cfa82638

JDK_INCLUDE_SUBDIR=win32

# Library suffix
LIBRARY_SUFFIX=dll

# HOTSPOT_RELEASE_VERSION and HOTSPOT_BUILD_VERSION are defined
# and added to MAKE_ARGS list in $(GAMMADIR)/make/defs.make.

# next parameters are defined in $(GAMMADIR)/make/defs.make.
MAKE_ARGS += JDK_MKTG_VERSION=$(JDK_MKTG_VERSION)
MAKE_ARGS += JDK_MAJOR_VER=$(JDK_MAJOR_VERSION)
MAKE_ARGS += JDK_MINOR_VER=$(JDK_MINOR_VERSION)
MAKE_ARGS += JDK_MICRO_VER=$(JDK_MICRO_VERSION)

ifdef COOKED_JDK_UPDATE_VERSION
  MAKE_ARGS += JDK_UPDATE_VER=$(COOKED_JDK_UPDATE_VERSION)
endif

# COOKED_BUILD_NUMBER should only be set if we have a numeric
# build number.  It must not be zero padded.
ifdef COOKED_BUILD_NUMBER
  MAKE_ARGS += JDK_BUILD_NUMBER=$(COOKED_BUILD_NUMBER)
endif

NMAKE= MAKEFLAGS= MFLAGS= nmake /NOLOGO

# Check for CYGWIN
ifneq (,$(findstring CYGWIN,$(shell uname)))
  USING_CYGWIN=true
else
  USING_CYGWIN=false
endif
# FIXUP: The subdirectory for a debug build is NOT the same on all platforms
VM_DEBUG=debug

# Windows wants particular paths due to nmake (must be after macros defined)
#   It is important that gnumake invokes nmake with C:\\...\\  formated
#   strings so that nmake gets C:\...\ style strings.
# Check for CYGWIN
ifeq ($(USING_CYGWIN), true)
  ABS_OUTPUTDIR   := $(subst /,\\,$(shell /bin/cygpath -m -a "$(OUTPUTDIR)"))
  ABS_BOOTDIR     := $(subst /,\\,$(shell /bin/cygpath -m -a "$(BOOTDIR)"))
  ABS_GAMMADIR    := $(subst /,\\,$(shell /bin/cygpath -m -a "$(GAMMADIR)"))
  ABS_OS_MAKEFILE := $(shell /bin/cygpath -m -a "$(HS_MAKE_DIR)/$(OSNAME)")/build.make
else
  ABS_OUTPUTDIR   := $(subst /,\\,$(shell $(CD) $(OUTPUTDIR);$(PWD)))
  ABS_BOOTDIR     := $(subst /,\\,$(shell $(CD) $(BOOTDIR);$(PWD)))
  ABS_GAMMADIR    := $(subst /,\\,$(shell $(CD) $(GAMMADIR);$(PWD)))
  ABS_OS_MAKEFILE := $(subst /,\\,$(shell $(CD) $(HS_MAKE_DIR)/$(OSNAME);$(PWD))/build.make)
endif

# Disable building SA on windows until we are sure
# we want to release it.  If we build it here,
# the SDK makefiles will copy it over and put it into
# the created image.
BUILD_WIN_SA = 1
ifneq ($(ALT_BUILD_WIN_SA),)
  BUILD_WIN_SA = $(ALT_BUILD_WIN_SA)
endif

ifeq ($(BUILD_WIN_SA), 1)
  ifeq ($(ARCH),ia64)
    BUILD_WIN_SA = 0
  endif
endif

EXPORT_SERVER_DIR = $(EXPORT_JRE_BIN_DIR)/server
EXPORT_CLIENT_DIR = $(EXPORT_JRE_BIN_DIR)/client
EXPORT_KERNEL_DIR = $(EXPORT_JRE_BIN_DIR)/kernel

<<<<<<< HEAD
EXPORT_LIST += $(EXPORT_SERVER_DIR)/Xusage.txt
EXPORT_LIST += $(EXPORT_SERVER_DIR)/jvm.$(LIBRARY_SUFFIX)
ifeq ($(ENABLE_FULL_DEBUG_SYMBOLS),1)
  ifeq ($(ZIP_DEBUGINFO_FILES),1)
    EXPORT_LIST += $(EXPORT_SERVER_DIR)/jvm.diz
  else
    EXPORT_LIST += $(EXPORT_SERVER_DIR)/jvm.pdb
    EXPORT_LIST += $(EXPORT_SERVER_DIR)/jvm.map
  endif
endif
EXPORT_LIST += $(EXPORT_LIB_DIR)/jvm.lib
ifeq ($(ARCH_DATA_MODEL), 32)
  EXPORT_LIST += $(EXPORT_CLIENT_DIR)/Xusage.txt
  EXPORT_LIST += $(EXPORT_CLIENT_DIR)/jvm.$(LIBRARY_SUFFIX)
  ifeq ($(ENABLE_FULL_DEBUG_SYMBOLS),1)
    ifeq ($(ZIP_DEBUGINFO_FILES),1)
      EXPORT_LIST += $(EXPORT_CLIENT_DIR)/jvm.diz
    else
      EXPORT_LIST += $(EXPORT_CLIENT_DIR)/jvm.pdb
      EXPORT_LIST += $(EXPORT_CLIENT_DIR)/jvm.map
    endif
  endif
  # kernel vm
=======
ifeq ($(JVM_VARIANT_SERVER),true)
  EXPORT_LIST += $(EXPORT_SERVER_DIR)/Xusage.txt
  EXPORT_LIST += $(EXPORT_SERVER_DIR)/jvm.$(LIBRARY_SUFFIX)
  EXPORT_LIST += $(EXPORT_SERVER_DIR)/jvm.pdb
  EXPORT_LIST += $(EXPORT_SERVER_DIR)/jvm.map
  EXPORT_LIST += $(EXPORT_LIB_DIR)/jvm.lib
endif
ifeq ($(JVM_VARIANT_CLIENT),true)
  EXPORT_LIST += $(EXPORT_CLIENT_DIR)/Xusage.txt
  EXPORT_LIST += $(EXPORT_CLIENT_DIR)/jvm.$(LIBRARY_SUFFIX)
  EXPORT_LIST += $(EXPORT_CLIENT_DIR)/jvm.pdb
  EXPORT_LIST += $(EXPORT_CLIENT_DIR)/jvm.map
endif
ifeq ($(JVM_VARIANT_KERNEL),true)
>>>>>>> cfa82638
  EXPORT_LIST += $(EXPORT_KERNEL_DIR)/Xusage.txt
  EXPORT_LIST += $(EXPORT_KERNEL_DIR)/jvm.$(LIBRARY_SUFFIX)
  ifeq ($(ENABLE_FULL_DEBUG_SYMBOLS),1)
    ifeq ($(ZIP_DEBUGINFO_FILES),1)
      EXPORT_LIST += $(EXPORT_KERNEL_DIR)/jvm.diz
    else
      EXPORT_LIST += $(EXPORT_KERNEL_DIR)/jvm.pdb
      EXPORT_LIST += $(EXPORT_KERNEL_DIR)/jvm.map
    endif
  endif
endif

EXPORT_LIST += $(EXPORT_JRE_LIB_DIR)/wb.jar

ifeq ($(BUILD_WIN_SA), 1)
  EXPORT_LIST += $(EXPORT_JRE_BIN_DIR)/sawindbg.$(LIBRARY_SUFFIX)
  ifeq ($(ENABLE_FULL_DEBUG_SYMBOLS),1)
    ifeq ($(ZIP_DEBUGINFO_FILES),1)
      EXPORT_LIST += $(EXPORT_JRE_BIN_DIR)/sawindbg.diz
    else
      EXPORT_LIST += $(EXPORT_JRE_BIN_DIR)/sawindbg.pdb
      EXPORT_LIST += $(EXPORT_JRE_BIN_DIR)/sawindbg.map
    endif
  endif
  EXPORT_LIST += $(EXPORT_LIB_DIR)/sa-jdi.jar
  # Must pass this down to nmake.
  MAKE_ARGS += BUILD_WIN_SA=1
endif

# Propagate compiler and tools paths from configure to nmake. 
# Need to make sure they contain \\ and not /.
ifneq ($(SPEC),)
  ifeq ($(USING_CYGWIN), true)
    MAKE_ARGS += CXX="$(subst /,\\,$(shell /bin/cygpath -s -m -a $(CXX)))"
    MAKE_ARGS += LD="$(subst /,\\,$(shell /bin/cygpath -s -m -a $(LD)))"
    MAKE_ARGS += RC="$(subst /,\\,$(shell /bin/cygpath -s -m -a $(RC)))"
    MAKE_ARGS += MT="$(subst /,\\,$(shell /bin/cygpath -s -m -a $(MT)))"
  else
    MAKE_ARGS += CXX="$(subst /,\\,$(CXX))"
    MAKE_ARGS += LD="$(subst /,\\,$(LD))"
    MAKE_ARGS += RC="$(subst /,\\,$(RC))"
    MAKE_ARGS += MT="$(subst /,\\,$(MT))"
  endif
endif<|MERGE_RESOLUTION|>--- conflicted
+++ resolved
@@ -107,7 +107,6 @@
   endif
 endif
 
-<<<<<<< HEAD
 # Full Debug Symbols has been enabled on Windows since JDK1.4.1 so
 # there is no need for an "earlier than JDK7 check".
 # The Full Debug Symbols (FDS) default for BUILD_FLAVOR == product
@@ -151,7 +150,7 @@
 MAKE_ARGS += ZIP_DEBUGINFO_FILES=$(ZIP_DEBUGINFO_FILES)
 MAKE_ARGS += RM="$(RM)"
 MAKE_ARGS += ZIPEXE=$(ZIPEXE)
-=======
+
 # On 32 bit windows we build server, client and kernel, on 64 bit just server.
 ifeq ($(JVM_VARIANTS),)
   ifeq ($(ARCH_DATA_MODEL), 32)
@@ -164,7 +163,6 @@
     JVM_VARIANT_SERVER:=true
   endif
 endif
->>>>>>> cfa82638
 
 JDK_INCLUDE_SUBDIR=win32
 
@@ -236,19 +234,20 @@
 EXPORT_CLIENT_DIR = $(EXPORT_JRE_BIN_DIR)/client
 EXPORT_KERNEL_DIR = $(EXPORT_JRE_BIN_DIR)/kernel
 
-<<<<<<< HEAD
-EXPORT_LIST += $(EXPORT_SERVER_DIR)/Xusage.txt
-EXPORT_LIST += $(EXPORT_SERVER_DIR)/jvm.$(LIBRARY_SUFFIX)
-ifeq ($(ENABLE_FULL_DEBUG_SYMBOLS),1)
-  ifeq ($(ZIP_DEBUGINFO_FILES),1)
-    EXPORT_LIST += $(EXPORT_SERVER_DIR)/jvm.diz
-  else
-    EXPORT_LIST += $(EXPORT_SERVER_DIR)/jvm.pdb
-    EXPORT_LIST += $(EXPORT_SERVER_DIR)/jvm.map
-  endif
-endif
-EXPORT_LIST += $(EXPORT_LIB_DIR)/jvm.lib
-ifeq ($(ARCH_DATA_MODEL), 32)
+ifeq ($(JVM_VARIANT_SERVER),true)
+  EXPORT_LIST += $(EXPORT_SERVER_DIR)/Xusage.txt
+  EXPORT_LIST += $(EXPORT_SERVER_DIR)/jvm.$(LIBRARY_SUFFIX)
+  ifeq ($(ENABLE_FULL_DEBUG_SYMBOLS),1)
+    ifeq ($(ZIP_DEBUGINFO_FILES),1)
+      EXPORT_LIST += $(EXPORT_SERVER_DIR)/jvm.diz
+    else
+      EXPORT_LIST += $(EXPORT_SERVER_DIR)/jvm.pdb
+      EXPORT_LIST += $(EXPORT_SERVER_DIR)/jvm.map
+    endif
+  endif
+  EXPORT_LIST += $(EXPORT_LIB_DIR)/jvm.lib
+endif
+ifeq ($(JVM_VARIANT_CLIENT),true)
   EXPORT_LIST += $(EXPORT_CLIENT_DIR)/Xusage.txt
   EXPORT_LIST += $(EXPORT_CLIENT_DIR)/jvm.$(LIBRARY_SUFFIX)
   ifeq ($(ENABLE_FULL_DEBUG_SYMBOLS),1)
@@ -259,23 +258,8 @@
       EXPORT_LIST += $(EXPORT_CLIENT_DIR)/jvm.map
     endif
   endif
-  # kernel vm
-=======
-ifeq ($(JVM_VARIANT_SERVER),true)
-  EXPORT_LIST += $(EXPORT_SERVER_DIR)/Xusage.txt
-  EXPORT_LIST += $(EXPORT_SERVER_DIR)/jvm.$(LIBRARY_SUFFIX)
-  EXPORT_LIST += $(EXPORT_SERVER_DIR)/jvm.pdb
-  EXPORT_LIST += $(EXPORT_SERVER_DIR)/jvm.map
-  EXPORT_LIST += $(EXPORT_LIB_DIR)/jvm.lib
-endif
-ifeq ($(JVM_VARIANT_CLIENT),true)
-  EXPORT_LIST += $(EXPORT_CLIENT_DIR)/Xusage.txt
-  EXPORT_LIST += $(EXPORT_CLIENT_DIR)/jvm.$(LIBRARY_SUFFIX)
-  EXPORT_LIST += $(EXPORT_CLIENT_DIR)/jvm.pdb
-  EXPORT_LIST += $(EXPORT_CLIENT_DIR)/jvm.map
 endif
 ifeq ($(JVM_VARIANT_KERNEL),true)
->>>>>>> cfa82638
   EXPORT_LIST += $(EXPORT_KERNEL_DIR)/Xusage.txt
   EXPORT_LIST += $(EXPORT_KERNEL_DIR)/jvm.$(LIBRARY_SUFFIX)
   ifeq ($(ENABLE_FULL_DEBUG_SYMBOLS),1)
