/*
<<<<<<< HEAD
* Copyright (c) 1999, 2013, Oracle and/or its affiliates. All rights reserved.
* DO NOT ALTER OR REMOVE COPYRIGHT NOTICES OR THIS FILE HEADER.
*
* This code is free software; you can redistribute it and/or modify it
* under the terms of the GNU General Public License version 2 only, as
* published by the Free Software Foundation.
*
* This code is distributed in the hope that it will be useful, but WITHOUT
* ANY WARRANTY; without even the implied warranty of MERCHANTABILITY or
* FITNESS FOR A PARTICULAR PURPOSE.  See the GNU General Public License
* version 2 for more details (a copy is included in the LICENSE file that
* accompanied this code).
*
* You should have received a copy of the GNU General Public License version
* 2 along with this work; if not, write to the Free Software Foundation,
* Inc., 51 Franklin St, Fifth Floor, Boston, MA 02110-1301 USA.
*
* Please contact Oracle, 500 Oracle Parkway, Redwood Shores, CA 94065 USA
* or visit www.oracle.com if you need additional information or have any
* questions.
*
*/
=======
 * Copyright (c) 1999, 2012, Oracle and/or its affiliates. All rights reserved.
 * DO NOT ALTER OR REMOVE COPYRIGHT NOTICES OR THIS FILE HEADER.
 *
 * This code is free software; you can redistribute it and/or modify it
 * under the terms of the GNU General Public License version 2 only, as
 * published by the Free Software Foundation.
 *
 * This code is distributed in the hope that it will be useful, but WITHOUT
 * ANY WARRANTY; without even the implied warranty of MERCHANTABILITY or
 * FITNESS FOR A PARTICULAR PURPOSE.  See the GNU General Public License
 * version 2 for more details (a copy is included in the LICENSE file that
 * accompanied this code).
 *
 * You should have received a copy of the GNU General Public License version
 * 2 along with this work; if not, write to the Free Software Foundation,
 * Inc., 51 Franklin St, Fifth Floor, Boston, MA 02110-1301 USA.
 *
 * Please contact Oracle, 500 Oracle Parkway, Redwood Shores, CA 94065 USA
 * or visit www.oracle.com if you need additional information or have any
 * questions.
 *
 */
>>>>>>> 7aefb655

#include "utilities/globalDefinitions.hpp"
#include "prims/jvm.h"
#include "runtime/frame.inline.hpp"
#include "runtime/os.hpp"
#include "utilities/vmError.hpp"

#include <signal.h>
#include <unistd.h>
#include <sys/resource.h>
#include <sys/utsname.h>

// Todo: provide a os::get_max_process_id() or similar. Number of processes
// may have been configured, can be read more accurately from proc fs etc.
#ifndef MAX_PID
#define MAX_PID INT_MAX
#endif
#define IS_VALID_PID(p) (p > 0 && p < MAX_PID)

// Check core dump limit and report possible place where core can be found
void os::check_or_create_dump(void* exceptionRecord, void* contextRecord, char* buffer, size_t bufferSize) {
  int n;
  struct rlimit rlim;
  bool success;

  n = get_core_path(buffer, bufferSize);

  if (getrlimit(RLIMIT_CORE, &rlim) != 0) {
    jio_snprintf(buffer + n, bufferSize - n, "/core or core.%d (may not exist)", current_process_id());
    success = true;
  } else {
    switch(rlim.rlim_cur) {
      case RLIM_INFINITY:
        jio_snprintf(buffer + n, bufferSize - n, "/core or core.%d", current_process_id());
        success = true;
        break;
      case 0:
        jio_snprintf(buffer, bufferSize, "Core dumps have been disabled. To enable core dumping, try \"ulimit -c unlimited\" before starting Java again");
        success = false;
        break;
      default:
        jio_snprintf(buffer + n, bufferSize - n, "/core or core.%d (max size %lu kB). To ensure a full core dump, try \"ulimit -c unlimited\" before starting Java again", current_process_id(), (unsigned long)(rlim.rlim_cur >> 10));
        success = true;
        break;
    }
  }
  VMError::report_coredump_status(buffer, success);
}

address os::get_caller_pc(int n) {
#ifdef _NMT_NOINLINE_
  n ++;
#endif
  frame fr = os::current_frame();
  while (n > 0 && fr.pc() &&
    !os::is_first_C_frame(&fr) && fr.sender_pc()) {
    fr = os::get_sender_for_C_frame(&fr);
    n --;
  }
  if (n == 0) {
    return fr.pc();
  } else {
    return NULL;
  }
}

int os::get_last_error() {
  return errno;
}

bool os::is_debugger_attached() {
  // not implemented
  return false;
}

void os::wait_for_keypress_at_exit(void) {
  // don't do anything on posix platforms
  return;
}

// Multiple threads can race in this code, and can remap over each other with MAP_FIXED,
// so on posix, unmap the section at the start and at the end of the chunk that we mapped
// rather than unmapping and remapping the whole chunk to get requested alignment.
char* os::reserve_memory_aligned(size_t size, size_t alignment) {
  assert((alignment & (os::vm_allocation_granularity() - 1)) == 0,
      "Alignment must be a multiple of allocation granularity (page size)");
  assert((size & (alignment -1)) == 0, "size must be 'alignment' aligned");

  size_t extra_size = size + alignment;
  assert(extra_size >= size, "overflow, size is too large to allow alignment");

  char* extra_base = os::reserve_memory(extra_size, NULL, alignment);

  if (extra_base == NULL) {
    return NULL;
  }

  // Do manual alignment
  char* aligned_base = (char*) align_size_up((uintptr_t) extra_base, alignment);

  // [  |                                       |  ]
  // ^ extra_base
  //    ^ extra_base + begin_offset == aligned_base
  //     extra_base + begin_offset + size       ^
  //                       extra_base + extra_size ^
  // |<>| == begin_offset
  //                              end_offset == |<>|
  size_t begin_offset = aligned_base - extra_base;
  size_t end_offset = (extra_base + extra_size) - (aligned_base + size);

  if (begin_offset > 0) {
      os::release_memory(extra_base, begin_offset);
  }

  if (end_offset > 0) {
      os::release_memory(extra_base + begin_offset + size, end_offset);
  }

  return aligned_base;
}

void os::Posix::print_load_average(outputStream* st) {
  st->print("load average:");
  double loadavg[3];
  os::loadavg(loadavg, 3);
  st->print("%0.02f %0.02f %0.02f", loadavg[0], loadavg[1], loadavg[2]);
  st->cr();
}

void os::Posix::print_rlimit_info(outputStream* st) {
  st->print("rlimit:");
  struct rlimit rlim;

  st->print(" STACK ");
  getrlimit(RLIMIT_STACK, &rlim);
  if (rlim.rlim_cur == RLIM_INFINITY) st->print("infinity");
  else st->print("%uk", rlim.rlim_cur >> 10);

  st->print(", CORE ");
  getrlimit(RLIMIT_CORE, &rlim);
  if (rlim.rlim_cur == RLIM_INFINITY) st->print("infinity");
  else st->print("%uk", rlim.rlim_cur >> 10);

  // Isn't there on solaris
#if! defined(TARGET_OS_FAMILY_solaris) && !defined(TARGET_OS_FAMILY_aix)
  st->print(", NPROC ");
  getrlimit(RLIMIT_NPROC, &rlim);
  if (rlim.rlim_cur == RLIM_INFINITY) st->print("infinity");
  else st->print("%d", rlim.rlim_cur);
#endif

  st->print(", NOFILE ");
  getrlimit(RLIMIT_NOFILE, &rlim);
  if (rlim.rlim_cur == RLIM_INFINITY) st->print("infinity");
  else st->print("%d", rlim.rlim_cur);

  st->print(", AS ");
  getrlimit(RLIMIT_AS, &rlim);
  if (rlim.rlim_cur == RLIM_INFINITY) st->print("infinity");
  else st->print("%uk", rlim.rlim_cur >> 10);
  st->cr();
}

void os::Posix::print_uname_info(outputStream* st) {
  // kernel
  st->print("uname:");
  struct utsname name;
  uname(&name);
  st->print(name.sysname); st->print(" ");
  st->print(name.release); st->print(" ");
  st->print(name.version); st->print(" ");
  st->print(name.machine);
  st->cr();
}

bool os::has_allocatable_memory_limit(julong* limit) {
  struct rlimit rlim;
  int getrlimit_res = getrlimit(RLIMIT_AS, &rlim);
  // if there was an error when calling getrlimit, assume that there is no limitation
  // on virtual memory.
  bool result;
  if ((getrlimit_res != 0) || (rlim.rlim_cur == RLIM_INFINITY)) {
    result = false;
  } else {
    *limit = (julong)rlim.rlim_cur;
    result = true;
  }
#ifdef _LP64
  return result;
#else
  // arbitrary virtual space limit for 32 bit Unices found by testing. If
  // getrlimit above returned a limit, bound it with this limit. Otherwise
  // directly use it.
  const julong max_virtual_limit = (julong)3800*M;
  if (result) {
    *limit = MIN2(*limit, max_virtual_limit);
  } else {
    *limit = max_virtual_limit;
  }

  // bound by actually allocatable memory. The algorithm uses two bounds, an
  // upper and a lower limit. The upper limit is the current highest amount of
  // memory that could not be allocated, the lower limit is the current highest
  // amount of memory that could be allocated.
  // The algorithm iteratively refines the result by halving the difference
  // between these limits, updating either the upper limit (if that value could
  // not be allocated) or the lower limit (if the that value could be allocated)
  // until the difference between these limits is "small".

  // the minimum amount of memory we care about allocating.
  const julong min_allocation_size = M;

  julong upper_limit = *limit;

  // first check a few trivial cases
  if (is_allocatable(upper_limit) || (upper_limit <= min_allocation_size)) {
    *limit = upper_limit;
  } else if (!is_allocatable(min_allocation_size)) {
    // we found that not even min_allocation_size is allocatable. Return it
    // anyway. There is no point to search for a better value any more.
    *limit = min_allocation_size;
  } else {
    // perform the binary search.
    julong lower_limit = min_allocation_size;
    while ((upper_limit - lower_limit) > min_allocation_size) {
      julong temp_limit = ((upper_limit - lower_limit) / 2) + lower_limit;
      temp_limit = align_size_down_(temp_limit, min_allocation_size);
      if (is_allocatable(temp_limit)) {
        lower_limit = temp_limit;
      } else {
        upper_limit = temp_limit;
      }
    }
    *limit = lower_limit;
  }
  return true;
#endif
}

const char* os::get_current_directory(char *buf, size_t buflen) {
  return getcwd(buf, buflen);
}

FILE* os::open(int fd, const char* mode) {
  return ::fdopen(fd, mode);
}

<<<<<<< HEAD
void* os::get_default_process_handle() {
  return (void*)::dlopen(NULL, RTLD_LAZY);
}

// Builds a platform dependent Agent_OnLoad_<lib_name> function name
// which is used to find statically linked in agents.
// Parameters:
//            sym_name: Symbol in library we are looking for
//            lib_name: Name of library to look in, NULL for shared libs.
//            is_absolute_path == true if lib_name is absolute path to agent
//                                     such as "/a/b/libL.so"
//            == false if only the base name of the library is passed in
//               such as "L"
char* os::build_agent_function_name(const char *sym_name, const char *lib_name,
                                    bool is_absolute_path) {
  char *agent_entry_name;
  size_t len;
  size_t name_len;
  size_t prefix_len = strlen(JNI_LIB_PREFIX);
  size_t suffix_len = strlen(JNI_LIB_SUFFIX);
  const char *start;

  if (lib_name != NULL) {
    len = name_len = strlen(lib_name);
    if (is_absolute_path) {
      // Need to strip path, prefix and suffix
      if ((start = strrchr(lib_name, *os::file_separator())) != NULL) {
        lib_name = ++start;
      }
      if (len <= (prefix_len + suffix_len)) {
        return NULL;
      }
      lib_name += prefix_len;
      name_len = strlen(lib_name) - suffix_len;
    }
  }
  len = (lib_name != NULL ? name_len : 0) + strlen(sym_name) + 2;
  agent_entry_name = NEW_C_HEAP_ARRAY_RETURN_NULL(char, len, mtThread);
  if (agent_entry_name == NULL) {
    return NULL;
  }
  strcpy(agent_entry_name, sym_name);
  if (lib_name != NULL) {
    strcat(agent_entry_name, "_");
    strncat(agent_entry_name, lib_name, name_len);
  }
  return agent_entry_name;
=======

// Returned string is a constant. For unknown signals "UNKNOWN" is returned.
const char* os::Posix::get_signal_name(int sig, char* out, size_t outlen) {

  static const struct {
    int sig; const char* name;
  }
  info[] =
  {
    {  SIGABRT,     "SIGABRT" },
#ifdef SIGAIO
    {  SIGAIO,      "SIGAIO" },
#endif
    {  SIGALRM,     "SIGALRM" },
#ifdef SIGALRM1
    {  SIGALRM1,    "SIGALRM1" },
#endif
    {  SIGBUS,      "SIGBUS" },
#ifdef SIGCANCEL
    {  SIGCANCEL,   "SIGCANCEL" },
#endif
    {  SIGCHLD,     "SIGCHLD" },
#ifdef SIGCLD
    {  SIGCLD,      "SIGCLD" },
#endif
    {  SIGCONT,     "SIGCONT" },
#ifdef SIGCPUFAIL
    {  SIGCPUFAIL,  "SIGCPUFAIL" },
#endif
#ifdef SIGDANGER
    {  SIGDANGER,   "SIGDANGER" },
#endif
#ifdef SIGDIL
    {  SIGDIL,      "SIGDIL" },
#endif
#ifdef SIGEMT
    {  SIGEMT,      "SIGEMT" },
#endif
    {  SIGFPE,      "SIGFPE" },
#ifdef SIGFREEZE
    {  SIGFREEZE,   "SIGFREEZE" },
#endif
#ifdef SIGGFAULT
    {  SIGGFAULT,   "SIGGFAULT" },
#endif
#ifdef SIGGRANT
    {  SIGGRANT,    "SIGGRANT" },
#endif
    {  SIGHUP,      "SIGHUP" },
    {  SIGILL,      "SIGILL" },
    {  SIGINT,      "SIGINT" },
#ifdef SIGIO
    {  SIGIO,       "SIGIO" },
#endif
#ifdef SIGIOINT
    {  SIGIOINT,    "SIGIOINT" },
#endif
#ifdef SIGIOT
  // SIGIOT is there for BSD compatibility, but on most Unices just a
  // synonym for SIGABRT. The result should be "SIGABRT", not
  // "SIGIOT".
  #if (SIGIOT != SIGABRT )
    {  SIGIOT,      "SIGIOT" },
  #endif
#endif
#ifdef SIGKAP
    {  SIGKAP,      "SIGKAP" },
#endif
    {  SIGKILL,     "SIGKILL" },
#ifdef SIGLOST
    {  SIGLOST,     "SIGLOST" },
#endif
#ifdef SIGLWP
    {  SIGLWP,      "SIGLWP" },
#endif
#ifdef SIGLWPTIMER
    {  SIGLWPTIMER, "SIGLWPTIMER" },
#endif
#ifdef SIGMIGRATE
    {  SIGMIGRATE,  "SIGMIGRATE" },
#endif
#ifdef SIGMSG
    {  SIGMSG,      "SIGMSG" },
#endif
    {  SIGPIPE,     "SIGPIPE" },
#ifdef SIGPOLL
    {  SIGPOLL,     "SIGPOLL" },
#endif
#ifdef SIGPRE
    {  SIGPRE,      "SIGPRE" },
#endif
    {  SIGPROF,     "SIGPROF" },
#ifdef SIGPTY
    {  SIGPTY,      "SIGPTY" },
#endif
#ifdef SIGPWR
    {  SIGPWR,      "SIGPWR" },
#endif
    {  SIGQUIT,     "SIGQUIT" },
#ifdef SIGRECONFIG
    {  SIGRECONFIG, "SIGRECONFIG" },
#endif
#ifdef SIGRECOVERY
    {  SIGRECOVERY, "SIGRECOVERY" },
#endif
#ifdef SIGRESERVE
    {  SIGRESERVE,  "SIGRESERVE" },
#endif
#ifdef SIGRETRACT
    {  SIGRETRACT,  "SIGRETRACT" },
#endif
#ifdef SIGSAK
    {  SIGSAK,      "SIGSAK" },
#endif
    {  SIGSEGV,     "SIGSEGV" },
#ifdef SIGSOUND
    {  SIGSOUND,    "SIGSOUND" },
#endif
    {  SIGSTOP,     "SIGSTOP" },
    {  SIGSYS,      "SIGSYS" },
#ifdef SIGSYSERROR
    {  SIGSYSERROR, "SIGSYSERROR" },
#endif
#ifdef SIGTALRM
    {  SIGTALRM,    "SIGTALRM" },
#endif
    {  SIGTERM,     "SIGTERM" },
#ifdef SIGTHAW
    {  SIGTHAW,     "SIGTHAW" },
#endif
    {  SIGTRAP,     "SIGTRAP" },
#ifdef SIGTSTP
    {  SIGTSTP,     "SIGTSTP" },
#endif
    {  SIGTTIN,     "SIGTTIN" },
    {  SIGTTOU,     "SIGTTOU" },
#ifdef SIGURG
    {  SIGURG,      "SIGURG" },
#endif
    {  SIGUSR1,     "SIGUSR1" },
    {  SIGUSR2,     "SIGUSR2" },
#ifdef SIGVIRT
    {  SIGVIRT,     "SIGVIRT" },
#endif
    {  SIGVTALRM,   "SIGVTALRM" },
#ifdef SIGWAITING
    {  SIGWAITING,  "SIGWAITING" },
#endif
#ifdef SIGWINCH
    {  SIGWINCH,    "SIGWINCH" },
#endif
#ifdef SIGWINDOW
    {  SIGWINDOW,   "SIGWINDOW" },
#endif
    {  SIGXCPU,     "SIGXCPU" },
    {  SIGXFSZ,     "SIGXFSZ" },
#ifdef SIGXRES
    {  SIGXRES,     "SIGXRES" },
#endif
    { -1, NULL }
  };

  const char* ret = NULL;

#ifdef SIGRTMIN
  if (sig >= SIGRTMIN && sig <= SIGRTMAX) {
    if (sig == SIGRTMIN) {
      ret = "SIGRTMIN";
    } else if (sig == SIGRTMAX) {
      ret = "SIGRTMAX";
    } else {
      jio_snprintf(out, outlen, "SIGRTMIN+%d", sig - SIGRTMIN);
      return out;
    }
  }
#endif

  if (sig > 0) {
    for (int idx = 0; info[idx].sig != -1; idx ++) {
      if (info[idx].sig == sig) {
        ret = info[idx].name;
        break;
      }
    }
  }

  if (!ret) {
    if (!is_valid_signal(sig)) {
      ret = "INVALID";
    } else {
      ret = "UNKNOWN";
    }
  }

  jio_snprintf(out, outlen, ret);
  return out;
}

// Returns true if signal number is valid.
bool os::Posix::is_valid_signal(int sig) {
  // MacOS not really POSIX compliant: sigaddset does not return
  // an error for invalid signal numbers. However, MacOS does not
  // support real time signals and simply seems to have just 33
  // signals with no holes in the signal range.
#ifdef __APPLE__
  return sig >= 1 && sig < NSIG;
#else
  // Use sigaddset to check for signal validity.
  sigset_t set;
  if (sigaddset(&set, sig) == -1 && errno == EINVAL) {
    return false;
  }
  return true;
#endif
}

#define NUM_IMPORTANT_SIGS 32
// Returns one-line short description of a signal set in a user provided buffer.
const char* os::Posix::describe_signal_set_short(const sigset_t* set, char* buffer, size_t buf_size) {
  assert(buf_size == (NUM_IMPORTANT_SIGS + 1), "wrong buffer size");
  // Note: for shortness, just print out the first 32. That should
  // cover most of the useful ones, apart from realtime signals.
  for (int sig = 1; sig <= NUM_IMPORTANT_SIGS; sig++) {
    const int rc = sigismember(set, sig);
    if (rc == -1 && errno == EINVAL) {
      buffer[sig-1] = '?';
    } else {
      buffer[sig-1] = rc == 0 ? '0' : '1';
    }
  }
  buffer[NUM_IMPORTANT_SIGS] = 0;
  return buffer;
}

// Prints one-line description of a signal set.
void os::Posix::print_signal_set_short(outputStream* st, const sigset_t* set) {
  char buf[NUM_IMPORTANT_SIGS + 1];
  os::Posix::describe_signal_set_short(set, buf, sizeof(buf));
  st->print(buf);
}

// Writes one-line description of a combination of sigaction.sa_flags into a user
// provided buffer. Returns that buffer.
const char* os::Posix::describe_sa_flags(int flags, char* buffer, size_t size) {
  char* p = buffer;
  size_t remaining = size;
  bool first = true;
  int idx = 0;

  assert(buffer, "invalid argument");

  if (size == 0) {
    return buffer;
  }

  strncpy(buffer, "none", size);

  const struct {
    int i;
    const char* s;
  } flaginfo [] = {
    { SA_NOCLDSTOP, "SA_NOCLDSTOP" },
    { SA_ONSTACK,   "SA_ONSTACK"   },
    { SA_RESETHAND, "SA_RESETHAND" },
    { SA_RESTART,   "SA_RESTART"   },
    { SA_SIGINFO,   "SA_SIGINFO"   },
    { SA_NOCLDWAIT, "SA_NOCLDWAIT" },
    { SA_NODEFER,   "SA_NODEFER"   },
#ifdef AIX
    { SA_ONSTACK,   "SA_ONSTACK"   },
    { SA_OLDSTYLE,  "SA_OLDSTYLE"  },
#endif
    { 0, NULL }
  };

  for (idx = 0; flaginfo[idx].s && remaining > 1; idx++) {
    if (flags & flaginfo[idx].i) {
      if (first) {
        jio_snprintf(p, remaining, "%s", flaginfo[idx].s);
        first = false;
      } else {
        jio_snprintf(p, remaining, "|%s", flaginfo[idx].s);
      }
      const size_t len = strlen(p);
      p += len;
      remaining -= len;
    }
  }

  buffer[size - 1] = '\0';

  return buffer;
}

// Prints one-line description of a combination of sigaction.sa_flags.
void os::Posix::print_sa_flags(outputStream* st, int flags) {
  char buffer[0x100];
  os::Posix::describe_sa_flags(flags, buffer, sizeof(buffer));
  st->print(buffer);
}

// Helper function for os::Posix::print_siginfo_...():
// return a textual description for signal code.
struct enum_sigcode_desc_t {
  const char* s_name;
  const char* s_desc;
};

static bool get_signal_code_description(const siginfo_t* si, enum_sigcode_desc_t* out) {

  const struct {
    int sig; int code; const char* s_code; const char* s_desc;
  } t1 [] = {
    { SIGILL,  ILL_ILLOPC,   "ILL_ILLOPC",   "Illegal opcode." },
    { SIGILL,  ILL_ILLOPN,   "ILL_ILLOPN",   "Illegal operand." },
    { SIGILL,  ILL_ILLADR,   "ILL_ILLADR",   "Illegal addressing mode." },
    { SIGILL,  ILL_ILLTRP,   "ILL_ILLTRP",   "Illegal trap." },
    { SIGILL,  ILL_PRVOPC,   "ILL_PRVOPC",   "Privileged opcode." },
    { SIGILL,  ILL_PRVREG,   "ILL_PRVREG",   "Privileged register." },
    { SIGILL,  ILL_COPROC,   "ILL_COPROC",   "Coprocessor error." },
    { SIGILL,  ILL_BADSTK,   "ILL_BADSTK",   "Internal stack error." },
#if defined(IA64) && defined(LINUX)
    { SIGILL,  ILL_BADIADDR, "ILL_BADIADDR", "Unimplemented instruction address" },
    { SIGILL,  ILL_BREAK,    "ILL_BREAK",    "Application Break instruction" },
#endif
    { SIGFPE,  FPE_INTDIV,   "FPE_INTDIV",   "Integer divide by zero." },
    { SIGFPE,  FPE_INTOVF,   "FPE_INTOVF",   "Integer overflow." },
    { SIGFPE,  FPE_FLTDIV,   "FPE_FLTDIV",   "Floating-point divide by zero." },
    { SIGFPE,  FPE_FLTOVF,   "FPE_FLTOVF",   "Floating-point overflow." },
    { SIGFPE,  FPE_FLTUND,   "FPE_FLTUND",   "Floating-point underflow." },
    { SIGFPE,  FPE_FLTRES,   "FPE_FLTRES",   "Floating-point inexact result." },
    { SIGFPE,  FPE_FLTINV,   "FPE_FLTINV",   "Invalid floating-point operation." },
    { SIGFPE,  FPE_FLTSUB,   "FPE_FLTSUB",   "Subscript out of range." },
    { SIGSEGV, SEGV_MAPERR,  "SEGV_MAPERR",  "Address not mapped to object." },
    { SIGSEGV, SEGV_ACCERR,  "SEGV_ACCERR",  "Invalid permissions for mapped object." },
#ifdef AIX
    // no explanation found what keyerr would be
    { SIGSEGV, SEGV_KEYERR,  "SEGV_KEYERR",  "key error" },
#endif
#if defined(IA64) && !defined(AIX)
    { SIGSEGV, SEGV_PSTKOVF, "SEGV_PSTKOVF", "Paragraph stack overflow" },
#endif
    { SIGBUS,  BUS_ADRALN,   "BUS_ADRALN",   "Invalid address alignment." },
    { SIGBUS,  BUS_ADRERR,   "BUS_ADRERR",   "Nonexistent physical address." },
    { SIGBUS,  BUS_OBJERR,   "BUS_OBJERR",   "Object-specific hardware error." },
    { SIGTRAP, TRAP_BRKPT,   "TRAP_BRKPT",   "Process breakpoint." },
    { SIGTRAP, TRAP_TRACE,   "TRAP_TRACE",   "Process trace trap." },
    { SIGCHLD, CLD_EXITED,   "CLD_EXITED",   "Child has exited." },
    { SIGCHLD, CLD_KILLED,   "CLD_KILLED",   "Child has terminated abnormally and did not create a core file." },
    { SIGCHLD, CLD_DUMPED,   "CLD_DUMPED",   "Child has terminated abnormally and created a core file." },
    { SIGCHLD, CLD_TRAPPED,  "CLD_TRAPPED",  "Traced child has trapped." },
    { SIGCHLD, CLD_STOPPED,  "CLD_STOPPED",  "Child has stopped." },
    { SIGCHLD, CLD_CONTINUED,"CLD_CONTINUED","Stopped child has continued." },
#ifdef SIGPOLL
    { SIGPOLL, POLL_OUT,     "POLL_OUT",     "Output buffers available." },
    { SIGPOLL, POLL_MSG,     "POLL_MSG",     "Input message available." },
    { SIGPOLL, POLL_ERR,     "POLL_ERR",     "I/O error." },
    { SIGPOLL, POLL_PRI,     "POLL_PRI",     "High priority input available." },
    { SIGPOLL, POLL_HUP,     "POLL_HUP",     "Device disconnected. [Option End]" },
#endif
    { -1, -1, NULL, NULL }
  };

  // Codes valid in any signal context.
  const struct {
    int code; const char* s_code; const char* s_desc;
  } t2 [] = {
    { SI_USER,      "SI_USER",     "Signal sent by kill()." },
    { SI_QUEUE,     "SI_QUEUE",    "Signal sent by the sigqueue()." },
    { SI_TIMER,     "SI_TIMER",    "Signal generated by expiration of a timer set by timer_settime()." },
    { SI_ASYNCIO,   "SI_ASYNCIO",  "Signal generated by completion of an asynchronous I/O request." },
    { SI_MESGQ,     "SI_MESGQ",    "Signal generated by arrival of a message on an empty message queue." },
    // Linux specific
#ifdef SI_TKILL
    { SI_TKILL,     "SI_TKILL",    "Signal sent by tkill (pthread_kill)" },
#endif
#ifdef SI_DETHREAD
    { SI_DETHREAD,  "SI_DETHREAD", "Signal sent by execve() killing subsidiary threads" },
#endif
#ifdef SI_KERNEL
    { SI_KERNEL,    "SI_KERNEL",   "Signal sent by kernel." },
#endif
#ifdef SI_SIGIO
    { SI_SIGIO,     "SI_SIGIO",    "Signal sent by queued SIGIO" },
#endif

#ifdef AIX
    { SI_UNDEFINED, "SI_UNDEFINED","siginfo contains partial information" },
    { SI_EMPTY,     "SI_EMPTY",    "siginfo contains no useful information" },
#endif

#ifdef __sun
    { SI_NOINFO,    "SI_NOINFO",   "No signal information" },
    { SI_RCTL,      "SI_RCTL",     "kernel generated signal via rctl action" },
    { SI_LWP,       "SI_LWP",      "Signal sent via lwp_kill" },
#endif

    { -1, NULL, NULL }
  };

  const char* s_code = NULL;
  const char* s_desc = NULL;

  for (int i = 0; t1[i].sig != -1; i ++) {
    if (t1[i].sig == si->si_signo && t1[i].code == si->si_code) {
      s_code = t1[i].s_code;
      s_desc = t1[i].s_desc;
      break;
    }
  }

  if (s_code == NULL) {
    for (int i = 0; t2[i].s_code != NULL; i ++) {
      if (t2[i].code == si->si_code) {
        s_code = t2[i].s_code;
        s_desc = t2[i].s_desc;
      }
    }
  }

  if (s_code == NULL) {
    out->s_name = "unknown";
    out->s_desc = "unknown";
    return false;
  }

  out->s_name = s_code;
  out->s_desc = s_desc;

  return true;
}

// A POSIX conform, platform-independend siginfo print routine.
// Short print out on one line.
void os::Posix::print_siginfo_brief(outputStream* os, const siginfo_t* si) {
  char buf[20];
  os->print("siginfo: ");

  if (!si) {
    os->print("<null>");
    return;
  }

  // See print_siginfo_full() for details.
  const int sig = si->si_signo;

  os->print("si_signo: %d (%s)", sig, os::Posix::get_signal_name(sig, buf, sizeof(buf)));

  enum_sigcode_desc_t ed;
  if (get_signal_code_description(si, &ed)) {
    os->print(", si_code: %d (%s)", si->si_code, ed.s_name);
  } else {
    os->print(", si_code: %d (unknown)", si->si_code);
  }

  if (si->si_errno) {
    os->print(", si_errno: %d", si->si_errno);
  }

  const int me = (int) ::getpid();
  const int pid = (int) si->si_pid;

  if (si->si_code == SI_USER || si->si_code == SI_QUEUE) {
    if (IS_VALID_PID(pid) && pid != me) {
      os->print(", sent from pid: %d (uid: %d)", pid, (int) si->si_uid);
    }
  } else if (sig == SIGSEGV || sig == SIGBUS || sig == SIGILL ||
             sig == SIGTRAP || sig == SIGFPE) {
    os->print(", si_addr: " PTR_FORMAT, si->si_addr);
#ifdef SIGPOLL
  } else if (sig == SIGPOLL) {
    os->print(", si_band: " PTR64_FORMAT, (uint64_t)si->si_band);
#endif
  } else if (sig == SIGCHLD) {
    os->print_cr(", si_pid: %d, si_uid: %d, si_status: %d", (int) si->si_pid, si->si_uid, si->si_status);
  }
>>>>>>> 7aefb655
}

os::WatcherThreadCrashProtection::WatcherThreadCrashProtection() {
  assert(Thread::current()->is_Watcher_thread(), "Must be WatcherThread");
}

/*
 * See the caveats for this class in os_posix.hpp
 * Protects the callback call so that SIGSEGV / SIGBUS jumps back into this
 * method and returns false. If none of the signals are raised, returns true.
 * The callback is supposed to provide the method that should be protected.
 */
bool os::WatcherThreadCrashProtection::call(os::CrashProtectionCallback& cb) {
  assert(Thread::current()->is_Watcher_thread(), "Only for WatcherThread");
  assert(!WatcherThread::watcher_thread()->has_crash_protection(),
      "crash_protection already set?");

  if (sigsetjmp(_jmpbuf, 1) == 0) {
    // make sure we can see in the signal handler that we have crash protection
    // installed
    WatcherThread::watcher_thread()->set_crash_protection(this);
    cb.call();
    // and clear the crash protection
    WatcherThread::watcher_thread()->set_crash_protection(NULL);
    return true;
  }
  // this happens when we siglongjmp() back
  WatcherThread::watcher_thread()->set_crash_protection(NULL);
  return false;
}

void os::WatcherThreadCrashProtection::restore() {
  assert(WatcherThread::watcher_thread()->has_crash_protection(),
      "must have crash protection");

  siglongjmp(_jmpbuf, 1);
}

void os::WatcherThreadCrashProtection::check_crash_protection(int sig,
    Thread* thread) {

  if (thread != NULL &&
      thread->is_Watcher_thread() &&
      WatcherThread::watcher_thread()->has_crash_protection()) {

    if (sig == SIGSEGV || sig == SIGBUS) {
      WatcherThread::watcher_thread()->crash_protection()->restore();
    }
  }
}<|MERGE_RESOLUTION|>--- conflicted
+++ resolved
@@ -1,29 +1,5 @@
 /*
-<<<<<<< HEAD
 * Copyright (c) 1999, 2013, Oracle and/or its affiliates. All rights reserved.
-* DO NOT ALTER OR REMOVE COPYRIGHT NOTICES OR THIS FILE HEADER.
-*
-* This code is free software; you can redistribute it and/or modify it
-* under the terms of the GNU General Public License version 2 only, as
-* published by the Free Software Foundation.
-*
-* This code is distributed in the hope that it will be useful, but WITHOUT
-* ANY WARRANTY; without even the implied warranty of MERCHANTABILITY or
-* FITNESS FOR A PARTICULAR PURPOSE.  See the GNU General Public License
-* version 2 for more details (a copy is included in the LICENSE file that
-* accompanied this code).
-*
-* You should have received a copy of the GNU General Public License version
-* 2 along with this work; if not, write to the Free Software Foundation,
-* Inc., 51 Franklin St, Fifth Floor, Boston, MA 02110-1301 USA.
-*
-* Please contact Oracle, 500 Oracle Parkway, Redwood Shores, CA 94065 USA
-* or visit www.oracle.com if you need additional information or have any
-* questions.
-*
-*/
-=======
- * Copyright (c) 1999, 2012, Oracle and/or its affiliates. All rights reserved.
  * DO NOT ALTER OR REMOVE COPYRIGHT NOTICES OR THIS FILE HEADER.
  *
  * This code is free software; you can redistribute it and/or modify it
@@ -45,7 +21,6 @@
  * questions.
  *
  */
->>>>>>> 7aefb655
 
 #include "utilities/globalDefinitions.hpp"
 #include "prims/jvm.h"
@@ -190,7 +165,7 @@
   else st->print("%uk", rlim.rlim_cur >> 10);
 
   // Isn't there on solaris
-#if! defined(TARGET_OS_FAMILY_solaris) && !defined(TARGET_OS_FAMILY_aix)
+#if !defined(TARGET_OS_FAMILY_solaris) && !defined(TARGET_OS_FAMILY_aix)
   st->print(", NPROC ");
   getrlimit(RLIMIT_NPROC, &rlim);
   if (rlim.rlim_cur == RLIM_INFINITY) st->print("infinity");
@@ -293,7 +268,6 @@
   return ::fdopen(fd, mode);
 }
 
-<<<<<<< HEAD
 void* os::get_default_process_handle() {
   return (void*)::dlopen(NULL, RTLD_LAZY);
 }
@@ -341,7 +315,7 @@
     strncat(agent_entry_name, lib_name, name_len);
   }
   return agent_entry_name;
-=======
+}
 
 // Returned string is a constant. For unknown signals "UNKNOWN" is returned.
 const char* os::Posix::get_signal_name(int sig, char* out, size_t outlen) {
@@ -818,7 +792,6 @@
   } else if (sig == SIGCHLD) {
     os->print_cr(", si_pid: %d, si_uid: %d, si_status: %d", (int) si->si_pid, si->si_uid, si->si_status);
   }
->>>>>>> 7aefb655
 }
 
 os::WatcherThreadCrashProtection::WatcherThreadCrashProtection() {
