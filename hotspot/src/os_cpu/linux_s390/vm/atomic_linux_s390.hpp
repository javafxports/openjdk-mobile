--- conflicted
+++ resolved
@@ -92,15 +92,9 @@
 
 template<>
 template<typename I, typename D>
-<<<<<<< HEAD
-inline D Atomic::PlatformAdd<4>::add_and_fetch(I add_value, D volatile* dest) const {
-  STATIC_CAST(4 == sizeof(I));
-  STATIC_CAST(4 == sizeof(D));
-=======
 inline D Atomic::PlatformAdd<4>::add_and_fetch(I inc, D volatile* dest) const {
   STATIC_ASSERT(4 == sizeof(I));
   STATIC_ASSERT(4 == sizeof(D));
->>>>>>> f3d3a57e
 
   D old, upd;
 
@@ -149,15 +143,9 @@
 
 template<>
 template<typename I, typename D>
-<<<<<<< HEAD
-inline D Atomic::PlatformAdd<8>::add_and_fetch(I add_value, D volatile* dest) const {
-  STATIC_CAST(8 == sizeof(I));
-  STATIC_CAST(8 == sizeof(D));
-=======
 inline D Atomic::PlatformAdd<8>::add_and_fetch(I inc, D volatile* dest) const {
   STATIC_ASSERT(8 == sizeof(I));
   STATIC_ASSERT(8 == sizeof(D));
->>>>>>> f3d3a57e
 
   D old, upd;
 
