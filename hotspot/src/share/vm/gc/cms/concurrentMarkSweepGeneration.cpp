--- conflicted
+++ resolved
@@ -7348,6 +7348,14 @@
 
   set_freeFinger(freeFinger);
   set_freeRangeInFreeLists(freeRangeInFreeLists);
+  if (CMSTestInFreeList) {
+    if (freeRangeInFreeLists) {
+      FreeChunk* fc = (FreeChunk*) freeFinger;
+      assert(fc->is_free(), "A chunk on the free list should be free.");
+      assert(fc->size() > 0, "Free range should have a size");
+      assert(_sp->verify_chunk_in_free_list(fc), "Chunk is not in free lists");
+    }
+  }
 }
 
 // Note that the sweeper runs concurrently with mutators. Thus,
@@ -7500,16 +7508,12 @@
 
 void SweepClosure::do_already_free_chunk(FreeChunk* fc) {
   const size_t size = fc->size();
-<<<<<<< HEAD
-
-=======
   // Chunks that cannot be coalesced are not in the
   // free lists.
   if (CMSTestInFreeList && !fc->cantCoalesce()) {
     assert(_sp->verify_chunk_in_free_list(fc),
            "free chunk should be in free lists");
   }
->>>>>>> eb357d30
   // a chunk that is already free, should not have been
   // marked in the bit map
   HeapWord* const addr = (HeapWord*) fc;
@@ -7616,6 +7620,9 @@
   // of the adaptive free list allocator.
   const bool fcInFreeLists = fc->is_free();
   assert((HeapWord*)fc <= _limit, "sweep invariant");
+  if (CMSTestInFreeList && fcInFreeLists) {
+    assert(_sp->verify_chunk_in_free_list(fc), "free chunk is not in free lists");
+  }
 
   if (CMSTraceSweeper) {
     gclog_or_tty->print_cr("  -- pick up another chunk at " PTR_FORMAT " (" SIZE_FORMAT ")", p2i(fc), chunkSize);
@@ -7667,15 +7674,11 @@
     if (freeRangeInFreeLists()) {
       FreeChunk* const ffc = (FreeChunk*)freeFinger();
       assert(ffc->size() == pointer_delta(fc_addr, freeFinger()),
-<<<<<<< HEAD
-        "Size of free range is inconsistent with chunk size.");
-=======
              "Size of free range is inconsistent with chunk size.");
       if (CMSTestInFreeList) {
         assert(_sp->verify_chunk_in_free_list(ffc),
                "Chunk is not in free lists");
       }
->>>>>>> eb357d30
       _sp->coalDeath(ffc->size());
       _sp->removeFreeChunkFromFreeLists(ffc);
       set_freeRangeInFreeLists(false);
@@ -7744,15 +7747,12 @@
   assert(size > 0,
     "A zero sized chunk cannot be added to the free lists.");
   if (!freeRangeInFreeLists()) {
-<<<<<<< HEAD
-=======
     if (CMSTestInFreeList) {
       FreeChunk* fc = (FreeChunk*) chunk;
       fc->set_size(size);
       assert(!_sp->verify_chunk_in_free_list(fc),
              "chunk should not be in free lists yet");
     }
->>>>>>> eb357d30
     if (CMSTraceSweeper) {
       gclog_or_tty->print_cr(" -- add free block " PTR_FORMAT " (" SIZE_FORMAT ") to free lists",
                     p2i(chunk), size);
