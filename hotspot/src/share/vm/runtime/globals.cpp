/*
 * Copyright (c) 1997, 2015, Oracle and/or its affiliates. All rights reserved.
 * DO NOT ALTER OR REMOVE COPYRIGHT NOTICES OR THIS FILE HEADER.
 *
 * This code is free software; you can redistribute it and/or modify it
 * under the terms of the GNU General Public License version 2 only, as
 * published by the Free Software Foundation.
 *
 * This code is distributed in the hope that it will be useful, but WITHOUT
 * ANY WARRANTY; without even the implied warranty of MERCHANTABILITY or
 * FITNESS FOR A PARTICULAR PURPOSE.  See the GNU General Public License
 * version 2 for more details (a copy is included in the LICENSE file that
 * accompanied this code).
 *
 * You should have received a copy of the GNU General Public License version
 * 2 along with this work; if not, write to the Free Software Foundation,
 * Inc., 51 Franklin St, Fifth Floor, Boston, MA 02110-1301 USA.
 *
 * Please contact Oracle, 500 Oracle Parkway, Redwood Shores, CA 94065 USA
 * or visit www.oracle.com if you need additional information or have any
 * questions.
 *
 */

#include "precompiled.hpp"
#include "memory/allocation.inline.hpp"
#include "oops/oop.inline.hpp"
#include "runtime/arguments.hpp"
#include "runtime/globals.hpp"
#include "runtime/globals_extension.hpp"
#include "runtime/commandLineFlagConstraintList.hpp"
#include "runtime/commandLineFlagRangeList.hpp"
#include "runtime/os.hpp"
#include "runtime/sharedRuntime.hpp"
#include "trace/tracing.hpp"
#include "utilities/macros.hpp"
#include "utilities/ostream.hpp"
#include "utilities/top.hpp"
#if INCLUDE_ALL_GCS
#include "gc/g1/g1_globals.hpp"
#endif // INCLUDE_ALL_GCS
#ifdef COMPILER1
#include "c1/c1_globals.hpp"
#endif
#ifdef COMPILER2
#include "opto/c2_globals.hpp"
#endif
#ifdef SHARK
#include "shark/shark_globals.hpp"
#endif

PRAGMA_FORMAT_MUTE_WARNINGS_FOR_GCC

RUNTIME_FLAGS(MATERIALIZE_DEVELOPER_FLAG, \
              MATERIALIZE_PD_DEVELOPER_FLAG, \
              MATERIALIZE_PRODUCT_FLAG, \
              MATERIALIZE_PD_PRODUCT_FLAG, \
              MATERIALIZE_DIAGNOSTIC_FLAG, \
              MATERIALIZE_EXPERIMENTAL_FLAG, \
              MATERIALIZE_NOTPRODUCT_FLAG, \
              MATERIALIZE_MANAGEABLE_FLAG, \
              MATERIALIZE_PRODUCT_RW_FLAG, \
              MATERIALIZE_LP64_PRODUCT_FLAG, \
              IGNORE_RANGE, \
              IGNORE_CONSTRAINT)

RUNTIME_OS_FLAGS(MATERIALIZE_DEVELOPER_FLAG, \
                 MATERIALIZE_PD_DEVELOPER_FLAG, \
                 MATERIALIZE_PRODUCT_FLAG, \
                 MATERIALIZE_PD_PRODUCT_FLAG, \
                 MATERIALIZE_DIAGNOSTIC_FLAG, \
                 MATERIALIZE_NOTPRODUCT_FLAG, \
                 IGNORE_RANGE, \
                 IGNORE_CONSTRAINT)

ARCH_FLAGS(MATERIALIZE_DEVELOPER_FLAG, \
           MATERIALIZE_PRODUCT_FLAG, \
           MATERIALIZE_DIAGNOSTIC_FLAG, \
           MATERIALIZE_EXPERIMENTAL_FLAG, \
           MATERIALIZE_NOTPRODUCT_FLAG, \
           IGNORE_RANGE, \
           IGNORE_CONSTRAINT)

MATERIALIZE_FLAGS_EXT

static bool is_product_build() {
#ifdef PRODUCT
  return true;
#else
  return false;
#endif
}

void Flag::check_writable() {
  if (is_constant_in_binary()) {
    fatal(err_msg("flag is constant: %s", _name));
  }
}

bool Flag::is_bool() const {
  return strcmp(_type, "bool") == 0;
}

bool Flag::get_bool() const {
  return *((bool*) _addr);
}

void Flag::set_bool(bool value) {
  check_writable();
  *((bool*) _addr) = value;
}

bool Flag::is_int() const {
  return strcmp(_type, "int")  == 0;
}

int Flag::get_int() const {
  return *((int*) _addr);
}

void Flag::set_int(int value) {
  check_writable();
  *((int*) _addr) = value;
}

bool Flag::is_uint() const {
  return strcmp(_type, "uint")  == 0;
}

uint Flag::get_uint() const {
  return *((uint*) _addr);
}

void Flag::set_uint(uint value) {
  check_writable();
  *((uint*) _addr) = value;
}

bool Flag::is_intx() const {
  return strcmp(_type, "intx")  == 0;
}

intx Flag::get_intx() const {
  return *((intx*) _addr);
}

void Flag::set_intx(intx value) {
  check_writable();
  *((intx*) _addr) = value;
}

bool Flag::is_uintx() const {
  return strcmp(_type, "uintx") == 0;
}

uintx Flag::get_uintx() const {
  return *((uintx*) _addr);
}

void Flag::set_uintx(uintx value) {
  check_writable();
  *((uintx*) _addr) = value;
}

bool Flag::is_uint64_t() const {
  return strcmp(_type, "uint64_t") == 0;
}

uint64_t Flag::get_uint64_t() const {
  return *((uint64_t*) _addr);
}

void Flag::set_uint64_t(uint64_t value) {
  check_writable();
  *((uint64_t*) _addr) = value;
}

bool Flag::is_size_t() const {
  return strcmp(_type, "size_t") == 0;
}

size_t Flag::get_size_t() const {
  return *((size_t*) _addr);
}

void Flag::set_size_t(size_t value) {
  check_writable();
  *((size_t*) _addr) = value;
}

bool Flag::is_double() const {
  return strcmp(_type, "double") == 0;
}

double Flag::get_double() const {
  return *((double*) _addr);
}

void Flag::set_double(double value) {
  check_writable();
  *((double*) _addr) = value;
}

bool Flag::is_ccstr() const {
  return strcmp(_type, "ccstr") == 0 || strcmp(_type, "ccstrlist") == 0;
}

bool Flag::ccstr_accumulates() const {
  return strcmp(_type, "ccstrlist") == 0;
}

ccstr Flag::get_ccstr() const {
  return *((ccstr*) _addr);
}

void Flag::set_ccstr(ccstr value) {
  check_writable();
  *((ccstr*) _addr) = value;
}


Flag::Flags Flag::get_origin() {
  return Flags(_flags & VALUE_ORIGIN_MASK);
}

void Flag::set_origin(Flags origin) {
  assert((origin & VALUE_ORIGIN_MASK) == origin, "sanity");
  _flags = Flags((_flags & ~VALUE_ORIGIN_MASK) | origin);
}

bool Flag::is_default() {
  return (get_origin() == DEFAULT);
}

bool Flag::is_ergonomic() {
  return (get_origin() == ERGONOMIC);
}

bool Flag::is_command_line() {
  return (get_origin() == COMMAND_LINE);
}

bool Flag::is_product() const {
  return (_flags & KIND_PRODUCT) != 0;
}

bool Flag::is_manageable() const {
  return (_flags & KIND_MANAGEABLE) != 0;
}

bool Flag::is_diagnostic() const {
  return (_flags & KIND_DIAGNOSTIC) != 0;
}

bool Flag::is_experimental() const {
  return (_flags & KIND_EXPERIMENTAL) != 0;
}

bool Flag::is_notproduct() const {
  return (_flags & KIND_NOT_PRODUCT) != 0;
}

bool Flag::is_develop() const {
  return (_flags & KIND_DEVELOP) != 0;
}

bool Flag::is_read_write() const {
  return (_flags & KIND_READ_WRITE) != 0;
}

bool Flag::is_commercial() const {
  return (_flags & KIND_COMMERCIAL) != 0;
}

/**
 * Returns if this flag is a constant in the binary.  Right now this is
 * true for notproduct and develop flags in product builds.
 */
bool Flag::is_constant_in_binary() const {
#ifdef PRODUCT
    return is_notproduct() || is_develop();
#else
    return false;
#endif
}

bool Flag::is_unlocker() const {
  return strcmp(_name, "UnlockDiagnosticVMOptions") == 0     ||
         strcmp(_name, "UnlockExperimentalVMOptions") == 0   ||
         is_unlocker_ext();
}

bool Flag::is_unlocked() const {
  if (is_diagnostic()) {
    return UnlockDiagnosticVMOptions;
  }
  if (is_experimental()) {
    return UnlockExperimentalVMOptions;
  }
  return is_unlocked_ext();
}

void Flag::unlock_diagnostic() {
  assert(is_diagnostic(), "sanity");
  _flags = Flags(_flags & ~KIND_DIAGNOSTIC);
}

// Get custom message for this locked flag, or return NULL if
// none is available.
void Flag::get_locked_message(char* buf, int buflen) const {
  buf[0] = '\0';
  if (is_diagnostic() && !is_unlocked()) {
    jio_snprintf(buf, buflen, "Error: VM option '%s' is diagnostic and must be enabled via -XX:+UnlockDiagnosticVMOptions.\n",
                 _name);
    return;
  }
  if (is_experimental() && !is_unlocked()) {
    jio_snprintf(buf, buflen, "Error: VM option '%s' is experimental and must be enabled via -XX:+UnlockExperimentalVMOptions.\n",
                 _name);
    return;
  }
  if (is_develop() && is_product_build()) {
    jio_snprintf(buf, buflen, "Error: VM option '%s' is develop and is available only in debug version of VM.\n",
                 _name);
    return;
  }
  if (is_notproduct() && is_product_build()) {
    jio_snprintf(buf, buflen, "Error: VM option '%s' is notproduct and is available only in debug version of VM.\n",
                 _name);
    return;
  }
  get_locked_message_ext(buf, buflen);
}

bool Flag::is_writeable() const {
  return is_manageable() || (is_product() && is_read_write()) || is_writeable_ext();
}

// All flags except "manageable" are assumed to be internal flags.
// Long term, we need to define a mechanism to specify which flags
// are external/stable and change this function accordingly.
bool Flag::is_external() const {
  return is_manageable() || is_external_ext();
}


// Length of format string (e.g. "%.1234s") for printing ccstr below
#define FORMAT_BUFFER_LEN 16

PRAGMA_FORMAT_NONLITERAL_IGNORED_EXTERNAL
void Flag::print_on(outputStream* st, bool withComments, bool printRanges) {
  // Don't print notproduct and develop flags in a product build.
  if (is_constant_in_binary()) {
    return;
  }

<<<<<<< HEAD
  st->print("%9s %-40s %c= ", _type, _name, (!is_default() ? ':' : ' '));

  if (is_bool()) {
    st->print("%-16s", get_bool() ? "true" : "false");
  }
  if (is_int()) {
    st->print("%-16d", get_int());
  }
  if (is_uint()) {
    st->print("%-16u", get_uint());
  }
  if (is_intx()) {
    st->print("%-16ld", get_intx());
  }
  if (is_uintx()) {
    st->print("%-16lu", get_uintx());
  }
  if (is_uint64_t()) {
    st->print("%-16lu", get_uint64_t());
  }
  if (is_size_t()) {
    st->print(SIZE_FORMAT_W(-16), get_size_t());
  }
  if (is_double()) {
    st->print("%-16f", get_double());
  }
  if (is_ccstr()) {
    const char* cp = get_ccstr();
    if (cp != NULL) {
      const char* eol;
      while ((eol = strchr(cp, '\n')) != NULL) {
        char format_buffer[FORMAT_BUFFER_LEN];
        size_t llen = pointer_delta(eol, cp, sizeof(char));
        jio_snprintf(format_buffer, FORMAT_BUFFER_LEN,
            "%%." SIZE_FORMAT "s", llen);
PRAGMA_DIAG_PUSH
PRAGMA_FORMAT_NONLITERAL_IGNORED_INTERNAL
        st->print(format_buffer, cp);
PRAGMA_DIAG_POP
        st->cr();
        cp = eol+1;
        st->print("%5s %-35s += ", "", _name);
=======
  if (!printRanges) {

    st->print("%9s %-40s %c= ", _type, _name, (!is_default() ? ':' : ' '));

    if (is_bool()) {
      st->print("%-16s", get_bool() ? "true" : "false");
    } else if (is_int()) {
      st->print("%-16d", get_int());
    } else if (is_uint()) {
      st->print("%-16u", get_uint());
    } else if (is_intx()) {
      st->print("%-16ld", get_intx());
    } else if (is_uintx()) {
      st->print("%-16lu", get_uintx());
    } else if (is_uint64_t()) {
      st->print("%-16lu", get_uint64_t());
    } else if (is_size_t()) {
      st->print(SIZE_FORMAT_W(-16), get_size_t());
    } else if (is_double()) {
      st->print("%-16f", get_double());
    } else if (is_ccstr()) {
      const char* cp = get_ccstr();
      if (cp != NULL) {
        const char* eol;
        while ((eol = strchr(cp, '\n')) != NULL) {
          char format_buffer[FORMAT_BUFFER_LEN];
          size_t llen = pointer_delta(eol, cp, sizeof(char));
          jio_snprintf(format_buffer, FORMAT_BUFFER_LEN,
                       "%%." SIZE_FORMAT "s", llen);
          PRAGMA_DIAG_PUSH
          PRAGMA_FORMAT_NONLITERAL_IGNORED_INTERNAL
          st->print(format_buffer, cp);
          PRAGMA_DIAG_POP
          st->cr();
          cp = eol+1;
          st->print("%5s %-35s += ", "", _name);
        }
        st->print("%-16s", cp);
>>>>>>> a6148f3b
      }
      else st->print("%-16s", "");
    }

    st->print("%-20s", " ");
    print_kind(st);

#ifndef PRODUCT
    if (withComments) {
      st->print("%s", _doc);
    }
#endif

    st->cr();

  } else if (!is_bool() && !is_ccstr()) {

    if (printRanges) {

      st->print("%9s %-50s ", _type, _name);

      CommandLineFlagRangeList::print(_name, st, true);

      st->print(" %-20s", " ");
      print_kind(st);

#ifndef PRODUCT
      if (withComments) {
        st->print("%s", _doc);
      }
#endif

      st->cr();

    }
  }
}

void Flag::print_kind(outputStream* st) {
  struct Data {
    int flag;
    const char* name;
  };

  Data data[] = {
      { KIND_C1, "C1" },
      { KIND_C2, "C2" },
      { KIND_ARCH, "ARCH" },
      { KIND_SHARK, "SHARK" },
      { KIND_PLATFORM_DEPENDENT, "pd" },
      { KIND_PRODUCT, "product" },
      { KIND_MANAGEABLE, "manageable" },
      { KIND_DIAGNOSTIC, "diagnostic" },
      { KIND_EXPERIMENTAL, "experimental" },
      { KIND_COMMERCIAL, "commercial" },
      { KIND_NOT_PRODUCT, "notproduct" },
      { KIND_DEVELOP, "develop" },
      { KIND_LP64_PRODUCT, "lp64_product" },
      { KIND_READ_WRITE, "rw" },
      { -1, "" }
  };

  if ((_flags & KIND_MASK) != 0) {
    st->print("{");
    bool is_first = true;

    for (int i = 0; data[i].flag != -1; i++) {
      Data d = data[i];
      if ((_flags & d.flag) != 0) {
        if (is_first) {
          is_first = false;
        } else {
          st->print(" ");
        }
        st->print("%s", d.name);
      }
    }

    st->print("}");
  }
}

void Flag::print_as_flag(outputStream* st) {
  if (is_bool()) {
    st->print("-XX:%s%s", get_bool() ? "+" : "-", _name);
  } else if (is_int()) {
    st->print("-XX:%s=%d", _name, get_int());
  } else if (is_uint()) {
    st->print("-XX:%s=%u", _name, get_uint());
  } else if (is_intx()) {
    st->print("-XX:%s=" INTX_FORMAT, _name, get_intx());
  } else if (is_uintx()) {
    st->print("-XX:%s=" UINTX_FORMAT, _name, get_uintx());
  } else if (is_uint64_t()) {
    st->print("-XX:%s=" UINT64_FORMAT, _name, get_uint64_t());
  } else if (is_size_t()) {
    st->print("-XX:%s=" SIZE_FORMAT, _name, get_size_t());
  } else if (is_double()) {
    st->print("-XX:%s=%f", _name, get_double());
  } else if (is_ccstr()) {
    st->print("-XX:%s=", _name);
    const char* cp = get_ccstr();
    if (cp != NULL) {
      // Need to turn embedded '\n's back into separate arguments
      // Not so efficient to print one character at a time,
      // but the choice is to do the transformation to a buffer
      // and print that.  And this need not be efficient.
      for (; *cp != '\0'; cp += 1) {
        switch (*cp) {
          default:
            st->print("%c", *cp);
            break;
          case '\n':
            st->print(" -XX:%s=", _name);
            break;
        }
      }
    }
  } else {
    ShouldNotReachHere();
  }
}

// 4991491 do not "optimize out" the was_set false values: omitting them
// tickles a Microsoft compiler bug causing flagTable to be malformed

#define NAME(name) NOT_PRODUCT(&name) PRODUCT_ONLY(&CONST_##name)

#define RUNTIME_PRODUCT_FLAG_STRUCT(     type, name, value, doc) { #type, XSTR(name), &name,      NOT_PRODUCT_ARG(doc) Flag::Flags(Flag::DEFAULT | Flag::KIND_PRODUCT) },
#define RUNTIME_PD_PRODUCT_FLAG_STRUCT(  type, name,        doc) { #type, XSTR(name), &name,      NOT_PRODUCT_ARG(doc) Flag::Flags(Flag::DEFAULT | Flag::KIND_PRODUCT | Flag::KIND_PLATFORM_DEPENDENT) },
#define RUNTIME_DIAGNOSTIC_FLAG_STRUCT(  type, name, value, doc) { #type, XSTR(name), &name,      NOT_PRODUCT_ARG(doc) Flag::Flags(Flag::DEFAULT | Flag::KIND_DIAGNOSTIC) },
#define RUNTIME_EXPERIMENTAL_FLAG_STRUCT(type, name, value, doc) { #type, XSTR(name), &name,      NOT_PRODUCT_ARG(doc) Flag::Flags(Flag::DEFAULT | Flag::KIND_EXPERIMENTAL) },
#define RUNTIME_MANAGEABLE_FLAG_STRUCT(  type, name, value, doc) { #type, XSTR(name), &name,      NOT_PRODUCT_ARG(doc) Flag::Flags(Flag::DEFAULT | Flag::KIND_MANAGEABLE) },
#define RUNTIME_PRODUCT_RW_FLAG_STRUCT(  type, name, value, doc) { #type, XSTR(name), &name,      NOT_PRODUCT_ARG(doc) Flag::Flags(Flag::DEFAULT | Flag::KIND_PRODUCT | Flag::KIND_READ_WRITE) },
#define RUNTIME_DEVELOP_FLAG_STRUCT(     type, name, value, doc) { #type, XSTR(name), NAME(name), NOT_PRODUCT_ARG(doc) Flag::Flags(Flag::DEFAULT | Flag::KIND_DEVELOP) },
#define RUNTIME_PD_DEVELOP_FLAG_STRUCT(  type, name,        doc) { #type, XSTR(name), NAME(name), NOT_PRODUCT_ARG(doc) Flag::Flags(Flag::DEFAULT | Flag::KIND_DEVELOP | Flag::KIND_PLATFORM_DEPENDENT) },
#define RUNTIME_NOTPRODUCT_FLAG_STRUCT(  type, name, value, doc) { #type, XSTR(name), NAME(name), NOT_PRODUCT_ARG(doc) Flag::Flags(Flag::DEFAULT | Flag::KIND_NOT_PRODUCT) },

#ifdef _LP64
#define RUNTIME_LP64_PRODUCT_FLAG_STRUCT(type, name, value, doc) { #type, XSTR(name), &name,      NOT_PRODUCT_ARG(doc) Flag::Flags(Flag::DEFAULT | Flag::KIND_LP64_PRODUCT) },
#else
#define RUNTIME_LP64_PRODUCT_FLAG_STRUCT(type, name, value, doc) /* flag is constant */
#endif // _LP64

#define C1_PRODUCT_FLAG_STRUCT(          type, name, value, doc) { #type, XSTR(name), &name,      NOT_PRODUCT_ARG(doc) Flag::Flags(Flag::DEFAULT | Flag::KIND_C1 | Flag::KIND_PRODUCT) },
#define C1_PD_PRODUCT_FLAG_STRUCT(       type, name,        doc) { #type, XSTR(name), &name,      NOT_PRODUCT_ARG(doc) Flag::Flags(Flag::DEFAULT | Flag::KIND_C1 | Flag::KIND_PRODUCT | Flag::KIND_PLATFORM_DEPENDENT) },
#define C1_DIAGNOSTIC_FLAG_STRUCT(       type, name, value, doc) { #type, XSTR(name), &name,      NOT_PRODUCT_ARG(doc) Flag::Flags(Flag::DEFAULT | Flag::KIND_C1 | Flag::KIND_DIAGNOSTIC) },
#define C1_DEVELOP_FLAG_STRUCT(          type, name, value, doc) { #type, XSTR(name), NAME(name), NOT_PRODUCT_ARG(doc) Flag::Flags(Flag::DEFAULT | Flag::KIND_C1 | Flag::KIND_DEVELOP) },
#define C1_PD_DEVELOP_FLAG_STRUCT(       type, name,        doc) { #type, XSTR(name), NAME(name), NOT_PRODUCT_ARG(doc) Flag::Flags(Flag::DEFAULT | Flag::KIND_C1 | Flag::KIND_DEVELOP | Flag::KIND_PLATFORM_DEPENDENT) },
#define C1_NOTPRODUCT_FLAG_STRUCT(       type, name, value, doc) { #type, XSTR(name), NAME(name), NOT_PRODUCT_ARG(doc) Flag::Flags(Flag::DEFAULT | Flag::KIND_C1 | Flag::KIND_NOT_PRODUCT) },

#define C2_PRODUCT_FLAG_STRUCT(          type, name, value, doc) { #type, XSTR(name), &name,      NOT_PRODUCT_ARG(doc) Flag::Flags(Flag::DEFAULT | Flag::KIND_C2 | Flag::KIND_PRODUCT) },
#define C2_PD_PRODUCT_FLAG_STRUCT(       type, name,        doc) { #type, XSTR(name), &name,      NOT_PRODUCT_ARG(doc) Flag::Flags(Flag::DEFAULT | Flag::KIND_C2 | Flag::KIND_PRODUCT | Flag::KIND_PLATFORM_DEPENDENT) },
#define C2_DIAGNOSTIC_FLAG_STRUCT(       type, name, value, doc) { #type, XSTR(name), &name,      NOT_PRODUCT_ARG(doc) Flag::Flags(Flag::DEFAULT | Flag::KIND_C2 | Flag::KIND_DIAGNOSTIC) },
#define C2_EXPERIMENTAL_FLAG_STRUCT(     type, name, value, doc) { #type, XSTR(name), &name,      NOT_PRODUCT_ARG(doc) Flag::Flags(Flag::DEFAULT | Flag::KIND_C2 | Flag::KIND_EXPERIMENTAL) },
#define C2_DEVELOP_FLAG_STRUCT(          type, name, value, doc) { #type, XSTR(name), NAME(name), NOT_PRODUCT_ARG(doc) Flag::Flags(Flag::DEFAULT | Flag::KIND_C2 | Flag::KIND_DEVELOP) },
#define C2_PD_DEVELOP_FLAG_STRUCT(       type, name,        doc) { #type, XSTR(name), NAME(name), NOT_PRODUCT_ARG(doc) Flag::Flags(Flag::DEFAULT | Flag::KIND_C2 | Flag::KIND_DEVELOP | Flag::KIND_PLATFORM_DEPENDENT) },
#define C2_NOTPRODUCT_FLAG_STRUCT(       type, name, value, doc) { #type, XSTR(name), NAME(name), NOT_PRODUCT_ARG(doc) Flag::Flags(Flag::DEFAULT | Flag::KIND_C2 | Flag::KIND_NOT_PRODUCT) },

#define ARCH_PRODUCT_FLAG_STRUCT(        type, name, value, doc) { #type, XSTR(name), &name,      NOT_PRODUCT_ARG(doc) Flag::Flags(Flag::DEFAULT | Flag::KIND_ARCH | Flag::KIND_PRODUCT) },
#define ARCH_DIAGNOSTIC_FLAG_STRUCT(     type, name, value, doc) { #type, XSTR(name), &name,      NOT_PRODUCT_ARG(doc) Flag::Flags(Flag::DEFAULT | Flag::KIND_ARCH | Flag::KIND_DIAGNOSTIC) },
#define ARCH_EXPERIMENTAL_FLAG_STRUCT(   type, name, value, doc) { #type, XSTR(name), &name,      NOT_PRODUCT_ARG(doc) Flag::Flags(Flag::DEFAULT | Flag::KIND_ARCH | Flag::KIND_EXPERIMENTAL) },
#define ARCH_DEVELOP_FLAG_STRUCT(        type, name, value, doc) { #type, XSTR(name), NAME(name), NOT_PRODUCT_ARG(doc) Flag::Flags(Flag::DEFAULT | Flag::KIND_ARCH | Flag::KIND_DEVELOP) },
#define ARCH_NOTPRODUCT_FLAG_STRUCT(     type, name, value, doc) { #type, XSTR(name), NAME(name), NOT_PRODUCT_ARG(doc) Flag::Flags(Flag::DEFAULT | Flag::KIND_ARCH | Flag::KIND_NOT_PRODUCT) },

#define SHARK_PRODUCT_FLAG_STRUCT(       type, name, value, doc) { #type, XSTR(name), &name,      NOT_PRODUCT_ARG(doc) Flag::Flags(Flag::DEFAULT | Flag::KIND_SHARK | Flag::KIND_PRODUCT) },
#define SHARK_PD_PRODUCT_FLAG_STRUCT(    type, name,        doc) { #type, XSTR(name), &name,      NOT_PRODUCT_ARG(doc) Flag::Flags(Flag::DEFAULT | Flag::KIND_SHARK | Flag::KIND_PRODUCT | Flag::KIND_PLATFORM_DEPENDENT) },
#define SHARK_DIAGNOSTIC_FLAG_STRUCT(    type, name, value, doc) { #type, XSTR(name), &name,      NOT_PRODUCT_ARG(doc) Flag::Flags(Flag::DEFAULT | Flag::KIND_SHARK | Flag::KIND_DIAGNOSTIC) },
#define SHARK_DEVELOP_FLAG_STRUCT(       type, name, value, doc) { #type, XSTR(name), NAME(name), NOT_PRODUCT_ARG(doc) Flag::Flags(Flag::DEFAULT | Flag::KIND_SHARK | Flag::KIND_DEVELOP) },
#define SHARK_PD_DEVELOP_FLAG_STRUCT(    type, name,        doc) { #type, XSTR(name), NAME(name), NOT_PRODUCT_ARG(doc) Flag::Flags(Flag::DEFAULT | Flag::KIND_SHARK | Flag::KIND_DEVELOP | Flag::KIND_PLATFORM_DEPENDENT) },
#define SHARK_NOTPRODUCT_FLAG_STRUCT(    type, name, value, doc) { #type, XSTR(name), NAME(name), NOT_PRODUCT_ARG(doc) Flag::Flags(Flag::DEFAULT | Flag::KIND_SHARK | Flag::KIND_NOT_PRODUCT) },

static Flag flagTable[] = {
 RUNTIME_FLAGS(RUNTIME_DEVELOP_FLAG_STRUCT, \
               RUNTIME_PD_DEVELOP_FLAG_STRUCT, \
               RUNTIME_PRODUCT_FLAG_STRUCT, \
               RUNTIME_PD_PRODUCT_FLAG_STRUCT, \
               RUNTIME_DIAGNOSTIC_FLAG_STRUCT, \
               RUNTIME_EXPERIMENTAL_FLAG_STRUCT, \
               RUNTIME_NOTPRODUCT_FLAG_STRUCT, \
               RUNTIME_MANAGEABLE_FLAG_STRUCT, \
               RUNTIME_PRODUCT_RW_FLAG_STRUCT, \
               RUNTIME_LP64_PRODUCT_FLAG_STRUCT, \
               IGNORE_RANGE, \
               IGNORE_CONSTRAINT)
 RUNTIME_OS_FLAGS(RUNTIME_DEVELOP_FLAG_STRUCT, \
                  RUNTIME_PD_DEVELOP_FLAG_STRUCT, \
                  RUNTIME_PRODUCT_FLAG_STRUCT, \
                  RUNTIME_PD_PRODUCT_FLAG_STRUCT, \
                  RUNTIME_DIAGNOSTIC_FLAG_STRUCT, \
                  RUNTIME_NOTPRODUCT_FLAG_STRUCT, \
                  IGNORE_RANGE, \
                  IGNORE_CONSTRAINT)
#if INCLUDE_ALL_GCS
 G1_FLAGS(RUNTIME_DEVELOP_FLAG_STRUCT, \
          RUNTIME_PD_DEVELOP_FLAG_STRUCT, \
          RUNTIME_PRODUCT_FLAG_STRUCT, \
          RUNTIME_PD_PRODUCT_FLAG_STRUCT, \
          RUNTIME_DIAGNOSTIC_FLAG_STRUCT, \
          RUNTIME_EXPERIMENTAL_FLAG_STRUCT, \
          RUNTIME_NOTPRODUCT_FLAG_STRUCT, \
          RUNTIME_MANAGEABLE_FLAG_STRUCT, \
          RUNTIME_PRODUCT_RW_FLAG_STRUCT, \
          IGNORE_RANGE, \
          IGNORE_CONSTRAINT)
#endif // INCLUDE_ALL_GCS
#ifdef COMPILER1
 C1_FLAGS(C1_DEVELOP_FLAG_STRUCT, \
          C1_PD_DEVELOP_FLAG_STRUCT, \
          C1_PRODUCT_FLAG_STRUCT, \
          C1_PD_PRODUCT_FLAG_STRUCT, \
          C1_DIAGNOSTIC_FLAG_STRUCT, \
          C1_NOTPRODUCT_FLAG_STRUCT, \
          IGNORE_RANGE, \
          IGNORE_CONSTRAINT)
#endif // COMPILER1
#ifdef COMPILER2
 C2_FLAGS(C2_DEVELOP_FLAG_STRUCT, \
          C2_PD_DEVELOP_FLAG_STRUCT, \
          C2_PRODUCT_FLAG_STRUCT, \
          C2_PD_PRODUCT_FLAG_STRUCT, \
          C2_DIAGNOSTIC_FLAG_STRUCT, \
          C2_EXPERIMENTAL_FLAG_STRUCT, \
          C2_NOTPRODUCT_FLAG_STRUCT, \
          IGNORE_RANGE, \
          IGNORE_CONSTRAINT)
#endif // COMPILER2
#ifdef SHARK
 SHARK_FLAGS(SHARK_DEVELOP_FLAG_STRUCT, \
             SHARK_PD_DEVELOP_FLAG_STRUCT, \
             SHARK_PRODUCT_FLAG_STRUCT, \
             SHARK_PD_PRODUCT_FLAG_STRUCT, \
             SHARK_DIAGNOSTIC_FLAG_STRUCT, \
             SHARK_NOTPRODUCT_FLAG_STRUCT)
#endif // SHARK
 ARCH_FLAGS(ARCH_DEVELOP_FLAG_STRUCT, \
            ARCH_PRODUCT_FLAG_STRUCT, \
            ARCH_DIAGNOSTIC_FLAG_STRUCT, \
            ARCH_EXPERIMENTAL_FLAG_STRUCT, \
            ARCH_NOTPRODUCT_FLAG_STRUCT, \
            IGNORE_RANGE, \
            IGNORE_CONSTRAINT)
 FLAGTABLE_EXT
 {0, NULL, NULL}
};

Flag* Flag::flags = flagTable;
size_t Flag::numFlags = (sizeof(flagTable) / sizeof(Flag));

inline bool str_equal(const char* s, const char* q, size_t len) {
  // s is null terminated, q is not!
  if (strlen(s) != (unsigned int) len) return false;
  return strncmp(s, q, len) == 0;
}

// Search the flag table for a named flag
Flag* Flag::find_flag(const char* name, size_t length, bool allow_locked, bool return_flag) {
  for (Flag* current = &flagTable[0]; current->_name != NULL; current++) {
    if (str_equal(current->_name, name, length)) {
      // Found a matching entry.
      // Don't report notproduct and develop flags in product builds.
      if (current->is_constant_in_binary()) {
        return (return_flag ? current : NULL);
      }
      // Report locked flags only if allowed.
      if (!(current->is_unlocked() || current->is_unlocker())) {
        if (!allow_locked) {
          // disable use of locked flags, e.g. diagnostic, experimental,
          // commercial... until they are explicitly unlocked
          return NULL;
        }
      }
      return current;
    }
  }
  // Flag name is not in the flag table
  return NULL;
}

// Compute string similarity based on Dice's coefficient
static float str_similar(const char* str1, const char* str2, size_t len2) {
  int len1 = (int) strlen(str1);
  int total = len1 + (int) len2;

  int hit = 0;

  for (int i = 0; i < len1 -1; ++i) {
    for (int j = 0; j < (int) len2 -1; ++j) {
      if ((str1[i] == str2[j]) && (str1[i+1] == str2[j+1])) {
        ++hit;
        break;
      }
    }
  }

  return 2.0f * (float) hit / (float) total;
}

Flag* Flag::fuzzy_match(const char* name, size_t length, bool allow_locked) {
  float VMOptionsFuzzyMatchSimilarity = 0.7f;
  Flag* match = NULL;
  float score;
  float max_score = -1;

  for (Flag* current = &flagTable[0]; current->_name != NULL; current++) {
    score = str_similar(current->_name, name, length);
    if (score > max_score) {
      max_score = score;
      match = current;
    }
  }

  if (!(match->is_unlocked() || match->is_unlocker())) {
    if (!allow_locked) {
      return NULL;
    }
  }

  if (max_score < VMOptionsFuzzyMatchSimilarity) {
    return NULL;
  }

  return match;
}

// Returns the address of the index'th element
static Flag* address_of_flag(CommandLineFlagWithType flag) {
  assert((size_t)flag < Flag::numFlags, "bad command line flag index");
  return &Flag::flags[flag];
}

bool CommandLineFlagsEx::is_default(CommandLineFlag flag) {
  assert((size_t)flag < Flag::numFlags, "bad command line flag index");
  Flag* f = &Flag::flags[flag];
  return f->is_default();
}

bool CommandLineFlagsEx::is_ergo(CommandLineFlag flag) {
  assert((size_t)flag < Flag::numFlags, "bad command line flag index");
  Flag* f = &Flag::flags[flag];
  return f->is_ergonomic();
}

bool CommandLineFlagsEx::is_cmdline(CommandLineFlag flag) {
  assert((size_t)flag < Flag::numFlags, "bad command line flag index");
  Flag* f = &Flag::flags[flag];
  return f->is_command_line();
}

bool CommandLineFlags::wasSetOnCmdline(const char* name, bool* value) {
  Flag* result = Flag::find_flag((char*)name, strlen(name));
  if (result == NULL) return false;
  *value = result->is_command_line();
  return true;
}

template<class E, class T>
static void trace_flag_changed(const char* name, const T old_value, const T new_value, const Flag::Flags origin) {
  E e;
  e.set_name(name);
  e.set_old_value(old_value);
  e.set_new_value(new_value);
  e.set_origin(origin);
  e.commit();
}

static Flag::Error get_status_error(Flag::Error status_range, Flag::Error status_constraint) {
  if (status_range != Flag::SUCCESS) {
    return status_range;
  } else if (status_constraint != Flag::SUCCESS) {
    return status_constraint;
  } else {
    return Flag::SUCCESS;
  }
}

static Flag::Error apply_constraint_and_check_range_bool(const char* name, bool* new_value, bool verbose = true) {
  Flag::Error status = Flag::SUCCESS;
  CommandLineFlagConstraint* constraint = CommandLineFlagConstraintList::find(name);
  if (constraint != NULL) {
    status = constraint->apply_bool(new_value, verbose);
  }
  return status;
}

Flag::Error CommandLineFlags::boolAt(const char* name, size_t len, bool* value, bool allow_locked, bool return_flag) {
  Flag* result = Flag::find_flag(name, len, allow_locked, return_flag);
  if (result == NULL) return Flag::INVALID_FLAG;
  if (!result->is_bool()) return Flag::WRONG_FORMAT;
  *value = result->get_bool();
  return Flag::SUCCESS;
}

Flag::Error CommandLineFlags::boolAtPut(const char* name, size_t len, bool* value, Flag::Flags origin) {
  Flag* result = Flag::find_flag(name, len);
  if (result == NULL) return Flag::INVALID_FLAG;
  if (!result->is_bool()) return Flag::WRONG_FORMAT;
  Flag::Error check = apply_constraint_and_check_range_bool(name, value, !CommandLineFlags::finishedInitializing());
  if (check != Flag::SUCCESS) return check;
  bool old_value = result->get_bool();
  trace_flag_changed<EventBooleanFlagChanged, bool>(name, old_value, *value, origin);
  result->set_bool(*value);
  *value = old_value;
  result->set_origin(origin);
  return Flag::SUCCESS;
}

Flag::Error CommandLineFlagsEx::boolAtPut(CommandLineFlagWithType flag, bool value, Flag::Flags origin) {
  Flag* faddr = address_of_flag(flag);
  guarantee(faddr != NULL && faddr->is_bool(), "wrong flag type");
  Flag::Error check = apply_constraint_and_check_range_bool(faddr->_name, &value);
  if (check != Flag::SUCCESS) return check;
  trace_flag_changed<EventBooleanFlagChanged, bool>(faddr->_name, faddr->get_bool(), value, origin);
  faddr->set_bool(value);
  faddr->set_origin(origin);
  return Flag::SUCCESS;
}

static Flag::Error apply_constraint_and_check_range_int(const char* name, int* new_value, bool verbose = true) {
  Flag::Error range_status = Flag::SUCCESS;
  CommandLineFlagRange* range = CommandLineFlagRangeList::find(name);
  if (range != NULL) {
    range_status = range->check_int(*new_value, verbose);
  }
  Flag::Error constraint_status = Flag::SUCCESS;
  CommandLineFlagConstraint* constraint = CommandLineFlagConstraintList::find(name);
  if (constraint != NULL) {
    constraint_status = constraint->apply_int(new_value, verbose);
  }
  return get_status_error(range_status, constraint_status);
}

<<<<<<< HEAD
bool CommandLineFlags::intAt(const char* name, size_t len, int* value, bool allow_locked, bool return_flag) {
  Flag* result = Flag::find_flag(name, len, allow_locked, return_flag);
  if (result == NULL) return false;
  if (!result->is_int()) return false;
  *value = result->get_int();
  return true;
}

bool CommandLineFlags::intAtPut(const char* name, size_t len, int* value, Flag::Flags origin) {
  Flag* result = Flag::find_flag(name, len);
  if (result == NULL) return false;
  if (!result->is_int()) return false;
  int old_value = result->get_int();
  trace_flag_changed<EventIntFlagChanged, s4>(name, old_value, *value, origin);
  result->set_int(*value);
  *value = old_value;
  result->set_origin(origin);
  return true;
}

void CommandLineFlagsEx::intAtPut(CommandLineFlagWithType flag, int value, Flag::Flags origin) {
  Flag* faddr = address_of_flag(flag);
  guarantee(faddr != NULL && faddr->is_int(), "wrong flag type");
  trace_flag_changed<EventIntFlagChanged, s4>(faddr->_name, faddr->get_int(), value, origin);
  faddr->set_int(value);
  faddr->set_origin(origin);
}

bool CommandLineFlags::uintAt(const char* name, size_t len, uint* value, bool allow_locked, bool return_flag) {
  Flag* result = Flag::find_flag(name, len, allow_locked, return_flag);
  if (result == NULL) return false;
  if (!result->is_uint()) return false;
  *value = result->get_uint();
  return true;
}

bool CommandLineFlags::uintAtPut(const char* name, size_t len, uint* value, Flag::Flags origin) {
  Flag* result = Flag::find_flag(name, len);
  if (result == NULL) return false;
  if (!result->is_uint()) return false;
  uint old_value = result->get_uint();
  trace_flag_changed<EventUnsignedIntFlagChanged, u4>(name, old_value, *value, origin);
  result->set_uint(*value);
  *value = old_value;
  result->set_origin(origin);
  return true;
}

void CommandLineFlagsEx::uintAtPut(CommandLineFlagWithType flag, uint value, Flag::Flags origin) {
  Flag* faddr = address_of_flag(flag);
  guarantee(faddr != NULL && faddr->is_uint(), "wrong flag type");
  trace_flag_changed<EventUnsignedIntFlagChanged, u4>(faddr->_name, faddr->get_uint(), value, origin);
  faddr->set_uint(value);
  faddr->set_origin(origin);
}

bool CommandLineFlags::intxAt(const char* name, size_t len, intx* value, bool allow_locked, bool return_flag) {
=======
Flag::Error CommandLineFlags::intAt(const char* name, size_t len, int* value, bool allow_locked, bool return_flag) {
>>>>>>> a6148f3b
  Flag* result = Flag::find_flag(name, len, allow_locked, return_flag);
  if (result == NULL) return Flag::INVALID_FLAG;
  if (!result->is_int()) return Flag::WRONG_FORMAT;
  *value = result->get_int();
  return Flag::SUCCESS;
}

Flag::Error CommandLineFlags::intAtPut(const char* name, size_t len, int* value, Flag::Flags origin) {
  Flag* result = Flag::find_flag(name, len);
  if (result == NULL) return Flag::INVALID_FLAG;
  if (!result->is_int()) return Flag::WRONG_FORMAT;
  Flag::Error check = apply_constraint_and_check_range_int(name, value, !CommandLineFlags::finishedInitializing());
  if (check != Flag::SUCCESS) return check;
  int old_value = result->get_int();
  trace_flag_changed<EventIntFlagChanged, s4>(name, old_value, *value, origin);
  result->set_int(*value);
  *value = old_value;
  result->set_origin(origin);
  return Flag::SUCCESS;
}

Flag::Error CommandLineFlagsEx::intAtPut(CommandLineFlagWithType flag, int value, Flag::Flags origin) {
  Flag* faddr = address_of_flag(flag);
  guarantee(faddr != NULL && faddr->is_int(), "wrong flag type");
  trace_flag_changed<EventIntFlagChanged, s4>(faddr->_name, faddr->get_int(), value, origin);
  faddr->set_int(value);
  faddr->set_origin(origin);
  return Flag::SUCCESS;
}

static Flag::Error apply_constraint_and_check_range_uint(const char* name, uint* new_value, bool verbose = true) {
  Flag::Error range_status = Flag::SUCCESS;
  CommandLineFlagRange* range = CommandLineFlagRangeList::find(name);
  if (range != NULL) {
    range_status = range->check_uint(*new_value, verbose);
  }
  Flag::Error constraint_status = Flag::SUCCESS;
  CommandLineFlagConstraint* constraint = CommandLineFlagConstraintList::find(name);
  if (constraint != NULL) {
    constraint_status = constraint->apply_uint(new_value, verbose);
  }
  return get_status_error(range_status, constraint_status);
}

Flag::Error CommandLineFlags::uintAt(const char* name, size_t len, uint* value, bool allow_locked, bool return_flag) {
  Flag* result = Flag::find_flag(name, len, allow_locked, return_flag);
  if (result == NULL) return Flag::INVALID_FLAG;
  if (!result->is_uint()) return Flag::WRONG_FORMAT;
  *value = result->get_uint();
  return Flag::SUCCESS;
}

Flag::Error CommandLineFlags::uintAtPut(const char* name, size_t len, uint* value, Flag::Flags origin) {
  Flag* result = Flag::find_flag(name, len);
  if (result == NULL) return Flag::INVALID_FLAG;
  if (!result->is_uint()) return Flag::WRONG_FORMAT;
  Flag::Error check = apply_constraint_and_check_range_uint(name, value, !CommandLineFlags::finishedInitializing());
  if (check != Flag::SUCCESS) return check;
  uint old_value = result->get_uint();
  trace_flag_changed<EventUnsignedIntFlagChanged, u4>(name, old_value, *value, origin);
  result->set_uint(*value);
  *value = old_value;
  result->set_origin(origin);
  return Flag::SUCCESS;
}

Flag::Error CommandLineFlagsEx::uintAtPut(CommandLineFlagWithType flag, uint value, Flag::Flags origin) {
  Flag* faddr = address_of_flag(flag);
  guarantee(faddr != NULL && faddr->is_uint(), "wrong flag type");
  trace_flag_changed<EventUnsignedIntFlagChanged, u4>(faddr->_name, faddr->get_uint(), value, origin);
  faddr->set_uint(value);
  faddr->set_origin(origin);
  return Flag::SUCCESS;
}

Flag::Error CommandLineFlags::intxAt(const char* name, size_t len, intx* value, bool allow_locked, bool return_flag) {
  Flag* result = Flag::find_flag(name, len, allow_locked, return_flag);
  if (result == NULL) return Flag::INVALID_FLAG;
  if (!result->is_intx()) return Flag::WRONG_FORMAT;
  *value = result->get_intx();
  return Flag::SUCCESS;
}

static Flag::Error apply_constraint_and_check_range_intx(const char* name, intx* new_value, bool verbose = true) {
  Flag::Error range_status = Flag::SUCCESS;
  CommandLineFlagRange* range = CommandLineFlagRangeList::find(name);
  if (range != NULL) {
    range_status = range->check_intx(*new_value, verbose);
  }
  Flag::Error constraint_status = Flag::SUCCESS;
  CommandLineFlagConstraint* constraint = CommandLineFlagConstraintList::find(name);
  if (constraint != NULL) {
    constraint_status = constraint->apply_intx(new_value, verbose);
  }
  return get_status_error(range_status, constraint_status);
}

Flag::Error CommandLineFlags::intxAtPut(const char* name, size_t len, intx* value, Flag::Flags origin) {
  Flag* result = Flag::find_flag(name, len);
  if (result == NULL) return Flag::INVALID_FLAG;
  if (!result->is_intx()) return Flag::WRONG_FORMAT;
  Flag::Error check = apply_constraint_and_check_range_intx(name, value, !CommandLineFlags::finishedInitializing());
  if (check != Flag::SUCCESS) return check;
  intx old_value = result->get_intx();
  trace_flag_changed<EventLongFlagChanged, intx>(name, old_value, *value, origin);
  result->set_intx(*value);
  *value = old_value;
  result->set_origin(origin);
  return Flag::SUCCESS;
}

Flag::Error CommandLineFlagsEx::intxAtPut(CommandLineFlagWithType flag, intx value, Flag::Flags origin) {
  Flag* faddr = address_of_flag(flag);
  guarantee(faddr != NULL && faddr->is_intx(), "wrong flag type");
  Flag::Error check = apply_constraint_and_check_range_intx(faddr->_name, &value);
  if (check != Flag::SUCCESS) return check;
  trace_flag_changed<EventLongFlagChanged, intx>(faddr->_name, faddr->get_intx(), value, origin);
  faddr->set_intx(value);
  faddr->set_origin(origin);
  return Flag::SUCCESS;
}

Flag::Error CommandLineFlags::uintxAt(const char* name, size_t len, uintx* value, bool allow_locked, bool return_flag) {
  Flag* result = Flag::find_flag(name, len, allow_locked, return_flag);
  if (result == NULL) return Flag::INVALID_FLAG;
  if (!result->is_uintx()) return Flag::WRONG_FORMAT;
  *value = result->get_uintx();
  return Flag::SUCCESS;
}

static Flag::Error apply_constraint_and_check_range_uintx(const char* name, uintx* new_value, bool verbose = true) {
  Flag::Error range_status = Flag::SUCCESS;
  CommandLineFlagRange* range = CommandLineFlagRangeList::find(name);
  if (range != NULL) {
    range_status = range->check_uintx(*new_value, verbose);
  }
  Flag::Error constraint_status = Flag::SUCCESS;
  CommandLineFlagConstraint* constraint = CommandLineFlagConstraintList::find(name);
  if (constraint != NULL) {
    constraint_status = constraint->apply_uintx(new_value, verbose);
  }
  return get_status_error(range_status, constraint_status);
}

Flag::Error CommandLineFlags::uintxAtPut(const char* name, size_t len, uintx* value, Flag::Flags origin) {
  Flag* result = Flag::find_flag(name, len);
  if (result == NULL) return Flag::INVALID_FLAG;
  if (!result->is_uintx()) return Flag::WRONG_FORMAT;
  Flag::Error check = apply_constraint_and_check_range_uintx(name, value, !CommandLineFlags::finishedInitializing());
  if (check != Flag::SUCCESS) return check;
  uintx old_value = result->get_uintx();
  trace_flag_changed<EventUnsignedLongFlagChanged, u8>(name, old_value, *value, origin);
  result->set_uintx(*value);
  *value = old_value;
  result->set_origin(origin);
  return Flag::SUCCESS;
}

Flag::Error CommandLineFlagsEx::uintxAtPut(CommandLineFlagWithType flag, uintx value, Flag::Flags origin) {
  Flag* faddr = address_of_flag(flag);
  guarantee(faddr != NULL && faddr->is_uintx(), "wrong flag type");
  Flag::Error check = apply_constraint_and_check_range_uintx(faddr->_name, &value);
  if (check != Flag::SUCCESS) return check;
  trace_flag_changed<EventUnsignedLongFlagChanged, u8>(faddr->_name, faddr->get_uintx(), value, origin);
  faddr->set_uintx(value);
  faddr->set_origin(origin);
  return Flag::SUCCESS;
}

Flag::Error CommandLineFlags::uint64_tAt(const char* name, size_t len, uint64_t* value, bool allow_locked, bool return_flag) {
  Flag* result = Flag::find_flag(name, len, allow_locked, return_flag);
  if (result == NULL) return Flag::INVALID_FLAG;
  if (!result->is_uint64_t()) return Flag::WRONG_FORMAT;
  *value = result->get_uint64_t();
  return Flag::SUCCESS;
}

static Flag::Error apply_constraint_and_check_range_uint64_t(const char* name, uint64_t* new_value, bool verbose = true) {
  Flag::Error range_status = Flag::SUCCESS;
  CommandLineFlagRange* range = CommandLineFlagRangeList::find(name);
  if (range != NULL) {
    range_status = range->check_uint64_t(*new_value, verbose);
  }
  Flag::Error constraint_status = Flag::SUCCESS;
  CommandLineFlagConstraint* constraint = CommandLineFlagConstraintList::find(name);
  if (constraint != NULL) {
    constraint_status = constraint->apply_uint64_t(new_value, verbose);
  }
  return get_status_error(range_status, constraint_status);
}

Flag::Error CommandLineFlags::uint64_tAtPut(const char* name, size_t len, uint64_t* value, Flag::Flags origin) {
  Flag* result = Flag::find_flag(name, len);
  if (result == NULL) return Flag::INVALID_FLAG;
  if (!result->is_uint64_t()) return Flag::WRONG_FORMAT;
  Flag::Error check = apply_constraint_and_check_range_uint64_t(name, value, !CommandLineFlags::finishedInitializing());
  if (check != Flag::SUCCESS) return check;
  uint64_t old_value = result->get_uint64_t();
  trace_flag_changed<EventUnsignedLongFlagChanged, u8>(name, old_value, *value, origin);
  result->set_uint64_t(*value);
  *value = old_value;
  result->set_origin(origin);
  return Flag::SUCCESS;
}

Flag::Error CommandLineFlagsEx::uint64_tAtPut(CommandLineFlagWithType flag, uint64_t value, Flag::Flags origin) {
  Flag* faddr = address_of_flag(flag);
  guarantee(faddr != NULL && faddr->is_uint64_t(), "wrong flag type");
  Flag::Error check = apply_constraint_and_check_range_uint64_t(faddr->_name, &value);
  if (check != Flag::SUCCESS) return check;
  trace_flag_changed<EventUnsignedLongFlagChanged, u8>(faddr->_name, faddr->get_uint64_t(), value, origin);
  faddr->set_uint64_t(value);
  faddr->set_origin(origin);
  return Flag::SUCCESS;
}

Flag::Error CommandLineFlags::size_tAt(const char* name, size_t len, size_t* value, bool allow_locked, bool return_flag) {
  Flag* result = Flag::find_flag(name, len, allow_locked, return_flag);
  if (result == NULL) return Flag::INVALID_FLAG;
  if (!result->is_size_t()) return Flag::WRONG_FORMAT;
  *value = result->get_size_t();
  return Flag::SUCCESS;
}

static Flag::Error apply_constraint_and_check_range_size_t(const char* name, size_t* new_value, bool verbose = true) {
  Flag::Error range_status = Flag::SUCCESS;
  CommandLineFlagRange* range = CommandLineFlagRangeList::find(name);
  if (range != NULL) {
    range_status = range->check_size_t(*new_value, verbose);
  }
  Flag::Error constraint_status = Flag::SUCCESS;
  CommandLineFlagConstraint* constraint = CommandLineFlagConstraintList::find(name);
  if (constraint != NULL) {
    constraint_status = constraint->apply_size_t(new_value, verbose);
  }
  return get_status_error(range_status, constraint_status);
}

Flag::Error CommandLineFlags::size_tAtPut(const char* name, size_t len, size_t* value, Flag::Flags origin) {
  Flag* result = Flag::find_flag(name, len);
  if (result == NULL) return Flag::INVALID_FLAG;
  if (!result->is_size_t()) return Flag::WRONG_FORMAT;
  Flag::Error check = apply_constraint_and_check_range_size_t(name, value, !CommandLineFlags::finishedInitializing());
  if (check != Flag::SUCCESS) return check;
  size_t old_value = result->get_size_t();
  trace_flag_changed<EventUnsignedLongFlagChanged, u8>(name, old_value, *value, origin);
  result->set_size_t(*value);
  *value = old_value;
  result->set_origin(origin);
  return Flag::SUCCESS;
}

Flag::Error CommandLineFlagsEx::size_tAtPut(CommandLineFlagWithType flag, size_t value, Flag::Flags origin) {
  Flag* faddr = address_of_flag(flag);
  guarantee(faddr != NULL && faddr->is_size_t(), "wrong flag type");
  Flag::Error check = apply_constraint_and_check_range_size_t(faddr->_name, &value);
  if (check != Flag::SUCCESS) return check;
  trace_flag_changed<EventUnsignedLongFlagChanged, u8>(faddr->_name, faddr->get_size_t(), value, origin);
  faddr->set_size_t(value);
  faddr->set_origin(origin);
  return Flag::SUCCESS;
}

Flag::Error CommandLineFlags::doubleAt(const char* name, size_t len, double* value, bool allow_locked, bool return_flag) {
  Flag* result = Flag::find_flag(name, len, allow_locked, return_flag);
  if (result == NULL) return Flag::INVALID_FLAG;
  if (!result->is_double()) return Flag::WRONG_FORMAT;
  *value = result->get_double();
  return Flag::SUCCESS;
}

static Flag::Error apply_constraint_and_check_range_double(const char* name, double* new_value, bool verbose = true) {
  Flag::Error range_status = Flag::SUCCESS;
  CommandLineFlagRange* range = CommandLineFlagRangeList::find(name);
  if (range != NULL) {
    range_status = range->check_double(*new_value, verbose);
  }
  Flag::Error constraint_status = Flag::SUCCESS;
  CommandLineFlagConstraint* constraint = CommandLineFlagConstraintList::find(name);
  if (constraint != NULL) {
    constraint_status = constraint->apply_double(new_value, verbose);
  }
  return get_status_error(range_status, constraint_status);
}

Flag::Error CommandLineFlags::doubleAtPut(const char* name, size_t len, double* value, Flag::Flags origin) {
  Flag* result = Flag::find_flag(name, len);
  if (result == NULL) return Flag::INVALID_FLAG;
  if (!result->is_double()) return Flag::WRONG_FORMAT;
  Flag::Error check = apply_constraint_and_check_range_double(name, value, !CommandLineFlags::finishedInitializing());
  if (check != Flag::SUCCESS) return check;
  double old_value = result->get_double();
  trace_flag_changed<EventDoubleFlagChanged, double>(name, old_value, *value, origin);
  result->set_double(*value);
  *value = old_value;
  result->set_origin(origin);
  return Flag::SUCCESS;
}

Flag::Error CommandLineFlagsEx::doubleAtPut(CommandLineFlagWithType flag, double value, Flag::Flags origin) {
  Flag* faddr = address_of_flag(flag);
  guarantee(faddr != NULL && faddr->is_double(), "wrong flag type");
  Flag::Error check = apply_constraint_and_check_range_double(faddr->_name, &value, !CommandLineFlags::finishedInitializing());
  if (check != Flag::SUCCESS) return check;
  trace_flag_changed<EventDoubleFlagChanged, double>(faddr->_name, faddr->get_double(), value, origin);
  faddr->set_double(value);
  faddr->set_origin(origin);
  return Flag::SUCCESS;
}

Flag::Error CommandLineFlags::ccstrAt(const char* name, size_t len, ccstr* value, bool allow_locked, bool return_flag) {
  Flag* result = Flag::find_flag(name, len, allow_locked, return_flag);
  if (result == NULL) return Flag::INVALID_FLAG;
  if (!result->is_ccstr()) return Flag::WRONG_FORMAT;
  *value = result->get_ccstr();
  return Flag::SUCCESS;
}

Flag::Error CommandLineFlags::ccstrAtPut(const char* name, size_t len, ccstr* value, Flag::Flags origin) {
  Flag* result = Flag::find_flag(name, len);
  if (result == NULL) return Flag::INVALID_FLAG;
  if (!result->is_ccstr()) return Flag::WRONG_FORMAT;
  ccstr old_value = result->get_ccstr();
  trace_flag_changed<EventStringFlagChanged, const char*>(name, old_value, *value, origin);
  char* new_value = NULL;
  if (*value != NULL) {
    new_value = os::strdup_check_oom(*value);
  }
  result->set_ccstr(new_value);
  if (result->is_default() && old_value != NULL) {
    // Prior value is NOT heap allocated, but was a literal constant.
    old_value = os::strdup_check_oom(old_value);
  }
  *value = old_value;
  result->set_origin(origin);
  return Flag::SUCCESS;
}

Flag::Error CommandLineFlagsEx::ccstrAtPut(CommandLineFlagWithType flag, ccstr value, Flag::Flags origin) {
  Flag* faddr = address_of_flag(flag);
  guarantee(faddr != NULL && faddr->is_ccstr(), "wrong flag type");
  ccstr old_value = faddr->get_ccstr();
  trace_flag_changed<EventStringFlagChanged, const char*>(faddr->_name, old_value, value, origin);
  char* new_value = os::strdup_check_oom(value);
  faddr->set_ccstr(new_value);
  if (!faddr->is_default() && old_value != NULL) {
    // Prior value is heap allocated so free it.
    FREE_C_HEAP_ARRAY(char, old_value);
  }
  faddr->set_origin(origin);
  return Flag::SUCCESS;
}

extern "C" {
  static int compare_flags(const void* void_a, const void* void_b) {
    return strcmp((*((Flag**) void_a))->_name, (*((Flag**) void_b))->_name);
  }
}

void CommandLineFlags::printSetFlags(outputStream* out) {
  // Print which flags were set on the command line
  // note: this method is called before the thread structure is in place
  //       which means resource allocation cannot be used.

  // The last entry is the null entry.
  const size_t length = Flag::numFlags - 1;

  // Sort
  Flag** array = NEW_C_HEAP_ARRAY(Flag*, length, mtInternal);
  for (size_t i = 0; i < length; i++) {
    array[i] = &flagTable[i];
  }
  qsort(array, length, sizeof(Flag*), compare_flags);

  // Print
  for (size_t i = 0; i < length; i++) {
    if (array[i]->get_origin() /* naked field! */) {
      array[i]->print_as_flag(out);
      out->print(" ");
    }
  }
  out->cr();
  FREE_C_HEAP_ARRAY(Flag*, array);
}

bool CommandLineFlags::_finished_initializing = false;

bool CommandLineFlags::check_all_ranges_and_constraints() {

//#define PRINT_RANGES_AND_CONSTRAINTS_SIZES
#ifdef PRINT_RANGES_AND_CONSTRAINTS_SIZES
  {
    size_t size_ranges = sizeof(CommandLineFlagRangeList);
    for (int i=0; i<CommandLineFlagRangeList::length(); i++) {
      size_ranges += sizeof(CommandLineFlagRange);
      CommandLineFlagRange* range = CommandLineFlagRangeList::at(i);
      const char* name = range->name();
      Flag* flag = Flag::find_flag(name, strlen(name), true, true);
      if (flag->is_intx()) {
        size_ranges += 2*sizeof(intx);
        size_ranges += sizeof(CommandLineFlagRange*);
      } else if (flag->is_uintx()) {
        size_ranges += 2*sizeof(uintx);
        size_ranges += sizeof(CommandLineFlagRange*);
      } else if (flag->is_uint64_t()) {
        size_ranges += 2*sizeof(uint64_t);
        size_ranges += sizeof(CommandLineFlagRange*);
      } else if (flag->is_size_t()) {
        size_ranges += 2*sizeof(size_t);
        size_ranges += sizeof(CommandLineFlagRange*);
      } else if (flag->is_double()) {
        size_ranges += 2*sizeof(double);
        size_ranges += sizeof(CommandLineFlagRange*);
      }
    }
    fprintf(stderr, "Size of %d ranges: "SIZE_FORMAT" bytes\n",
            CommandLineFlagRangeList::length(), size_ranges);
  }
  {
    size_t size_constraints = sizeof(CommandLineFlagConstraintList);
    for (int i=0; i<CommandLineFlagConstraintList::length(); i++) {
      size_constraints += sizeof(CommandLineFlagConstraint);
      CommandLineFlagConstraint* constraint = CommandLineFlagConstraintList::at(i);
      const char* name = constraint->name();
      Flag* flag = Flag::find_flag(name, strlen(name), true, true);
      if (flag->is_bool()) {
        size_constraints += sizeof(CommandLineFlagConstraintFunc_bool);
        size_constraints += sizeof(CommandLineFlagConstraint*);
      } else if (flag->is_intx()) {
        size_constraints += sizeof(CommandLineFlagConstraintFunc_intx);
        size_constraints += sizeof(CommandLineFlagConstraint*);
      } else if (flag->is_uintx()) {
        size_constraints += sizeof(CommandLineFlagConstraintFunc_uintx);
        size_constraints += sizeof(CommandLineFlagConstraint*);
      } else if (flag->is_uint64_t()) {
        size_constraints += sizeof(CommandLineFlagConstraintFunc_uint64_t);
        size_constraints += sizeof(CommandLineFlagConstraint*);
      } else if (flag->is_size_t()) {
        size_constraints += sizeof(CommandLineFlagConstraintFunc_size_t);
        size_constraints += sizeof(CommandLineFlagConstraint*);
      } else if (flag->is_double()) {
        size_constraints += sizeof(CommandLineFlagConstraintFunc_double);
        size_constraints += sizeof(CommandLineFlagConstraint*);
      }
    }
    fprintf(stderr, "Size of %d constraints: "SIZE_FORMAT" bytes\n",
            CommandLineFlagConstraintList::length(), size_constraints);
  }
#endif // PRINT_RANGES_AND_CONSTRAINTS_SIZES

  _finished_initializing = true;

  bool status = true;
  for (int i=0; i<CommandLineFlagRangeList::length(); i++) {
    CommandLineFlagRange* range = CommandLineFlagRangeList::at(i);
    const char* name = range->name();
    Flag* flag = Flag::find_flag(name, strlen(name), true, true);
    if (flag != NULL) {
      if (flag->is_intx()) {
        intx value = flag->get_intx();
        if (range->check_intx(value, true) != Flag::SUCCESS) status = false;
      } else if (flag->is_uintx()) {
        uintx value = flag->get_uintx();
        if (range->check_uintx(value, true) != Flag::SUCCESS) status = false;
      } else if (flag->is_uint64_t()) {
        uint64_t value = flag->get_uint64_t();
        if (range->check_uint64_t(value, true) != Flag::SUCCESS) status = false;
      } else if (flag->is_size_t()) {
        size_t value = flag->get_size_t();
        if (range->check_size_t(value, true) != Flag::SUCCESS) status = false;
      } else if (flag->is_double()) {
        double value = flag->get_double();
        if (range->check_double(value, true) != Flag::SUCCESS) status = false;
      }
    }
  }
  for (int i=0; i<CommandLineFlagConstraintList::length(); i++) {
    CommandLineFlagConstraint* constraint = CommandLineFlagConstraintList::at(i);
    const char*name = constraint->name();
    Flag* flag = Flag::find_flag(name, strlen(name), true, true);
    if (flag != NULL) {
      if (flag->is_bool()) {
        bool value = flag->get_bool();
        if (constraint->apply_bool(&value, true) != Flag::SUCCESS) status = false;
      } else if (flag->is_intx()) {
        intx value = flag->get_intx();
        if (constraint->apply_intx(&value, true) != Flag::SUCCESS) status = false;
      } else if (flag->is_uintx()) {
        uintx value = flag->get_uintx();
        if (constraint->apply_uintx(&value, true) != Flag::SUCCESS) status = false;
      } else if (flag->is_uint64_t()) {
        uint64_t value = flag->get_uint64_t();
        if (constraint->apply_uint64_t(&value, true) != Flag::SUCCESS) status = false;
      } else if (flag->is_size_t()) {
        size_t value = flag->get_size_t();
        if (constraint->apply_size_t(&value, true) != Flag::SUCCESS) status = false;
      } else if (flag->is_double()) {
        double value = flag->get_double();
        if (constraint->apply_double(&value, true) != Flag::SUCCESS) status = false;
      }
    }
  }

  Arguments::post_final_range_and_constraint_check(status);

  return status;
}

#ifndef PRODUCT

void CommandLineFlags::verify() {
  assert(Arguments::check_vm_args_consistency(), "Some flag settings conflict");
}

#endif // PRODUCT

#define ONLY_PRINT_PRODUCT_FLAGS

void CommandLineFlags::printFlags(outputStream* out, bool withComments, bool printRanges) {
  // Print the flags sorted by name
  // note: this method is called before the thread structure is in place
  //       which means resource allocation cannot be used.

  // The last entry is the null entry.
  const size_t length = Flag::numFlags - 1;

  // Sort
  Flag** array = NEW_C_HEAP_ARRAY(Flag*, length, mtInternal);
  for (size_t i = 0; i < length; i++) {
    array[i] = &flagTable[i];
  }
  qsort(array, length, sizeof(Flag*), compare_flags);

  // Print
  if (!printRanges) {
    out->print_cr("[Global flags]");
  } else {
    out->print_cr("[Global flags ranges]");
  }

  for (size_t i = 0; i < length; i++) {
    if (array[i]->is_unlocked()) {
#ifdef ONLY_PRINT_PRODUCT_FLAGS
      if (!array[i]->is_notproduct() && !array[i]->is_develop())
#endif // ONLY_PRINT_PRODUCT_FLAGS
      array[i]->print_on(out, withComments, printRanges);
    }
  }
  FREE_C_HEAP_ARRAY(Flag*, array);
}<|MERGE_RESOLUTION|>--- conflicted
+++ resolved
@@ -354,50 +354,6 @@
     return;
   }
 
-<<<<<<< HEAD
-  st->print("%9s %-40s %c= ", _type, _name, (!is_default() ? ':' : ' '));
-
-  if (is_bool()) {
-    st->print("%-16s", get_bool() ? "true" : "false");
-  }
-  if (is_int()) {
-    st->print("%-16d", get_int());
-  }
-  if (is_uint()) {
-    st->print("%-16u", get_uint());
-  }
-  if (is_intx()) {
-    st->print("%-16ld", get_intx());
-  }
-  if (is_uintx()) {
-    st->print("%-16lu", get_uintx());
-  }
-  if (is_uint64_t()) {
-    st->print("%-16lu", get_uint64_t());
-  }
-  if (is_size_t()) {
-    st->print(SIZE_FORMAT_W(-16), get_size_t());
-  }
-  if (is_double()) {
-    st->print("%-16f", get_double());
-  }
-  if (is_ccstr()) {
-    const char* cp = get_ccstr();
-    if (cp != NULL) {
-      const char* eol;
-      while ((eol = strchr(cp, '\n')) != NULL) {
-        char format_buffer[FORMAT_BUFFER_LEN];
-        size_t llen = pointer_delta(eol, cp, sizeof(char));
-        jio_snprintf(format_buffer, FORMAT_BUFFER_LEN,
-            "%%." SIZE_FORMAT "s", llen);
-PRAGMA_DIAG_PUSH
-PRAGMA_FORMAT_NONLITERAL_IGNORED_INTERNAL
-        st->print(format_buffer, cp);
-PRAGMA_DIAG_POP
-        st->cr();
-        cp = eol+1;
-        st->print("%5s %-35s += ", "", _name);
-=======
   if (!printRanges) {
 
     st->print("%9s %-40s %c= ", _type, _name, (!is_default() ? ':' : ' '));
@@ -436,7 +392,6 @@
           st->print("%5s %-35s += ", "", _name);
         }
         st->print("%-16s", cp);
->>>>>>> a6148f3b
       }
       else st->print("%-16s", "");
     }
@@ -869,67 +824,7 @@
   return get_status_error(range_status, constraint_status);
 }
 
-<<<<<<< HEAD
-bool CommandLineFlags::intAt(const char* name, size_t len, int* value, bool allow_locked, bool return_flag) {
-  Flag* result = Flag::find_flag(name, len, allow_locked, return_flag);
-  if (result == NULL) return false;
-  if (!result->is_int()) return false;
-  *value = result->get_int();
-  return true;
-}
-
-bool CommandLineFlags::intAtPut(const char* name, size_t len, int* value, Flag::Flags origin) {
-  Flag* result = Flag::find_flag(name, len);
-  if (result == NULL) return false;
-  if (!result->is_int()) return false;
-  int old_value = result->get_int();
-  trace_flag_changed<EventIntFlagChanged, s4>(name, old_value, *value, origin);
-  result->set_int(*value);
-  *value = old_value;
-  result->set_origin(origin);
-  return true;
-}
-
-void CommandLineFlagsEx::intAtPut(CommandLineFlagWithType flag, int value, Flag::Flags origin) {
-  Flag* faddr = address_of_flag(flag);
-  guarantee(faddr != NULL && faddr->is_int(), "wrong flag type");
-  trace_flag_changed<EventIntFlagChanged, s4>(faddr->_name, faddr->get_int(), value, origin);
-  faddr->set_int(value);
-  faddr->set_origin(origin);
-}
-
-bool CommandLineFlags::uintAt(const char* name, size_t len, uint* value, bool allow_locked, bool return_flag) {
-  Flag* result = Flag::find_flag(name, len, allow_locked, return_flag);
-  if (result == NULL) return false;
-  if (!result->is_uint()) return false;
-  *value = result->get_uint();
-  return true;
-}
-
-bool CommandLineFlags::uintAtPut(const char* name, size_t len, uint* value, Flag::Flags origin) {
-  Flag* result = Flag::find_flag(name, len);
-  if (result == NULL) return false;
-  if (!result->is_uint()) return false;
-  uint old_value = result->get_uint();
-  trace_flag_changed<EventUnsignedIntFlagChanged, u4>(name, old_value, *value, origin);
-  result->set_uint(*value);
-  *value = old_value;
-  result->set_origin(origin);
-  return true;
-}
-
-void CommandLineFlagsEx::uintAtPut(CommandLineFlagWithType flag, uint value, Flag::Flags origin) {
-  Flag* faddr = address_of_flag(flag);
-  guarantee(faddr != NULL && faddr->is_uint(), "wrong flag type");
-  trace_flag_changed<EventUnsignedIntFlagChanged, u4>(faddr->_name, faddr->get_uint(), value, origin);
-  faddr->set_uint(value);
-  faddr->set_origin(origin);
-}
-
-bool CommandLineFlags::intxAt(const char* name, size_t len, intx* value, bool allow_locked, bool return_flag) {
-=======
 Flag::Error CommandLineFlags::intAt(const char* name, size_t len, int* value, bool allow_locked, bool return_flag) {
->>>>>>> a6148f3b
   Flag* result = Flag::find_flag(name, len, allow_locked, return_flag);
   if (result == NULL) return Flag::INVALID_FLAG;
   if (!result->is_int()) return Flag::WRONG_FORMAT;
