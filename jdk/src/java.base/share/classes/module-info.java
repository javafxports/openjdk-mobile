--- conflicted
+++ resolved
@@ -177,12 +177,8 @@
     exports jdk.internal.perf to
         java.desktop,
         java.management,
-<<<<<<< HEAD
+        jdk.management.agent,
         jdk.internal.jvmstat;
-=======
-        jdk.management.agent,
-        jdk.jvmstat;
->>>>>>> 730621a6
     exports jdk.internal.ref to
         java.desktop,
         jdk.unsupported;
@@ -201,13 +197,8 @@
         jdk.jdeps,
         jdk.jlink;
     exports jdk.internal.vm to
-<<<<<<< HEAD
-        java.management,
+        jdk.management.agent,
         jdk.internal.jvmstat;
-=======
-        jdk.management.agent,
-        jdk.jvmstat;
->>>>>>> 730621a6
     exports sun.net to
         jdk.incubator.httpclient;
     exports sun.net.ext to
