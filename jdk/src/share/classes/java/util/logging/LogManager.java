--- conflicted
+++ resolved
@@ -552,10 +552,6 @@
             if (name == null) {
                 throw new NullPointerException();
             }
-<<<<<<< HEAD
-
-=======
->>>>>>> b39bd44a
             LoggerWeakRef ref = namedLoggers.get(name);
             if (ref != null) {
                 if (ref.get() == null) {
