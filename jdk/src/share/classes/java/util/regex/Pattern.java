/*
 * Copyright (c) 1999, 2011, Oracle and/or its affiliates. All rights reserved.
 * DO NOT ALTER OR REMOVE COPYRIGHT NOTICES OR THIS FILE HEADER.
 *
 * This code is free software; you can redistribute it and/or modify it
 * under the terms of the GNU General Public License version 2 only, as
 * published by the Free Software Foundation.  Oracle designates this
 * particular file as subject to the "Classpath" exception as provided
 * by Oracle in the LICENSE file that accompanied this code.
 *
 * This code is distributed in the hope that it will be useful, but WITHOUT
 * ANY WARRANTY; without even the implied warranty of MERCHANTABILITY or
 * FITNESS FOR A PARTICULAR PURPOSE.  See the GNU General Public License
 * version 2 for more details (a copy is included in the LICENSE file that
 * accompanied this code).
 *
 * You should have received a copy of the GNU General Public License version
 * 2 along with this work; if not, write to the Free Software Foundation,
 * Inc., 51 Franklin St, Fifth Floor, Boston, MA 02110-1301 USA.
 *
 * Please contact Oracle, 500 Oracle Parkway, Redwood Shores, CA 94065 USA
 * or visit www.oracle.com if you need additional information or have any
 * questions.
 */

package java.util.regex;

import java.security.AccessController;
import java.security.PrivilegedAction;
import java.text.CharacterIterator;
import java.text.Normalizer;
import java.util.Locale;
import java.util.Map;
import java.util.ArrayList;
import java.util.HashMap;
import java.util.Arrays;


/**
 * A compiled representation of a regular expression.
 *
 * <p> A regular expression, specified as a string, must first be compiled into
 * an instance of this class.  The resulting pattern can then be used to create
 * a {@link Matcher} object that can match arbitrary {@link
 * java.lang.CharSequence </code>character sequences<code>} against the regular
 * expression.  All of the state involved in performing a match resides in the
 * matcher, so many matchers can share the same pattern.
 *
 * <p> A typical invocation sequence is thus
 *
 * <blockquote><pre>
 * Pattern p = Pattern.{@link #compile compile}("a*b");
 * Matcher m = p.{@link #matcher matcher}("aaaaab");
 * boolean b = m.{@link Matcher#matches matches}();</pre></blockquote>
 *
 * <p> A {@link #matches matches} method is defined by this class as a
 * convenience for when a regular expression is used just once.  This method
 * compiles an expression and matches an input sequence against it in a single
 * invocation.  The statement
 *
 * <blockquote><pre>
 * boolean b = Pattern.matches("a*b", "aaaaab");</pre></blockquote>
 *
 * is equivalent to the three statements above, though for repeated matches it
 * is less efficient since it does not allow the compiled pattern to be reused.
 *
 * <p> Instances of this class are immutable and are safe for use by multiple
 * concurrent threads.  Instances of the {@link Matcher} class are not safe for
 * such use.
 *
 *
 * <a name="sum">
 * <h4> Summary of regular-expression constructs </h4>
 *
 * <table border="0" cellpadding="1" cellspacing="0"
 *  summary="Regular expression constructs, and what they match">
 *
 * <tr align="left">
 * <th bgcolor="#CCCCFF" align="left" id="construct">Construct</th>
 * <th bgcolor="#CCCCFF" align="left" id="matches">Matches</th>
 * </tr>
 *
 * <tr><th>&nbsp;</th></tr>
 * <tr align="left"><th colspan="2" id="characters">Characters</th></tr>
 *
 * <tr><td valign="top" headers="construct characters"><i>x</i></td>
 *     <td headers="matches">The character <i>x</i></td></tr>
 * <tr><td valign="top" headers="construct characters"><tt>\\</tt></td>
 *     <td headers="matches">The backslash character</td></tr>
 * <tr><td valign="top" headers="construct characters"><tt>\0</tt><i>n</i></td>
 *     <td headers="matches">The character with octal value <tt>0</tt><i>n</i>
 *         (0&nbsp;<tt>&lt;=</tt>&nbsp;<i>n</i>&nbsp;<tt>&lt;=</tt>&nbsp;7)</td></tr>
 * <tr><td valign="top" headers="construct characters"><tt>\0</tt><i>nn</i></td>
 *     <td headers="matches">The character with octal value <tt>0</tt><i>nn</i>
 *         (0&nbsp;<tt>&lt;=</tt>&nbsp;<i>n</i>&nbsp;<tt>&lt;=</tt>&nbsp;7)</td></tr>
 * <tr><td valign="top" headers="construct characters"><tt>\0</tt><i>mnn</i></td>
 *     <td headers="matches">The character with octal value <tt>0</tt><i>mnn</i>
 *         (0&nbsp;<tt>&lt;=</tt>&nbsp;<i>m</i>&nbsp;<tt>&lt;=</tt>&nbsp;3,
 *         0&nbsp;<tt>&lt;=</tt>&nbsp;<i>n</i>&nbsp;<tt>&lt;=</tt>&nbsp;7)</td></tr>
 * <tr><td valign="top" headers="construct characters"><tt>\x</tt><i>hh</i></td>
 *     <td headers="matches">The character with hexadecimal&nbsp;value&nbsp;<tt>0x</tt><i>hh</i></td></tr>
 * <tr><td valign="top" headers="construct characters"><tt>&#92;u</tt><i>hhhh</i></td>
 *     <td headers="matches">The character with hexadecimal&nbsp;value&nbsp;<tt>0x</tt><i>hhhh</i></td></tr>
 * <tr><td valign="top" headers="construct characters"><tt>&#92;x</tt><i>{h...h}</i></td>
 *     <td headers="matches">The character with hexadecimal&nbsp;value&nbsp;<tt>0x</tt><i>h...h</i>
 *         ({@link java.lang.Character#MIN_CODE_POINT Character.MIN_CODE_POINT}
 *         &nbsp;&lt;=&nbsp;<tt>0x</tt><i>h...h</i>&nbsp;&lt;=&nbsp
 *          {@link java.lang.Character#MAX_CODE_POINT Character.MAX_CODE_POINT})</td></tr>
 * <tr><td valign="top" headers="matches"><tt>\t</tt></td>
 *     <td headers="matches">The tab character (<tt>'&#92;u0009'</tt>)</td></tr>
 * <tr><td valign="top" headers="construct characters"><tt>\n</tt></td>
 *     <td headers="matches">The newline (line feed) character (<tt>'&#92;u000A'</tt>)</td></tr>
 * <tr><td valign="top" headers="construct characters"><tt>\r</tt></td>
 *     <td headers="matches">The carriage-return character (<tt>'&#92;u000D'</tt>)</td></tr>
 * <tr><td valign="top" headers="construct characters"><tt>\f</tt></td>
 *     <td headers="matches">The form-feed character (<tt>'&#92;u000C'</tt>)</td></tr>
 * <tr><td valign="top" headers="construct characters"><tt>\a</tt></td>
 *     <td headers="matches">The alert (bell) character (<tt>'&#92;u0007'</tt>)</td></tr>
 * <tr><td valign="top" headers="construct characters"><tt>\e</tt></td>
 *     <td headers="matches">The escape character (<tt>'&#92;u001B'</tt>)</td></tr>
 * <tr><td valign="top" headers="construct characters"><tt>\c</tt><i>x</i></td>
 *     <td headers="matches">The control character corresponding to <i>x</i></td></tr>
 *
 * <tr><th>&nbsp;</th></tr>
 * <tr align="left"><th colspan="2" id="classes">Character classes</th></tr>
 *
 * <tr><td valign="top" headers="construct classes"><tt>[abc]</tt></td>
 *     <td headers="matches"><tt>a</tt>, <tt>b</tt>, or <tt>c</tt> (simple class)</td></tr>
 * <tr><td valign="top" headers="construct classes"><tt>[^abc]</tt></td>
 *     <td headers="matches">Any character except <tt>a</tt>, <tt>b</tt>, or <tt>c</tt> (negation)</td></tr>
 * <tr><td valign="top" headers="construct classes"><tt>[a-zA-Z]</tt></td>
 *     <td headers="matches"><tt>a</tt> through <tt>z</tt>
 *         or <tt>A</tt> through <tt>Z</tt>, inclusive (range)</td></tr>
 * <tr><td valign="top" headers="construct classes"><tt>[a-d[m-p]]</tt></td>
 *     <td headers="matches"><tt>a</tt> through <tt>d</tt>,
 *      or <tt>m</tt> through <tt>p</tt>: <tt>[a-dm-p]</tt> (union)</td></tr>
 * <tr><td valign="top" headers="construct classes"><tt>[a-z&&[def]]</tt></td>
 *     <td headers="matches"><tt>d</tt>, <tt>e</tt>, or <tt>f</tt> (intersection)</tr>
 * <tr><td valign="top" headers="construct classes"><tt>[a-z&&[^bc]]</tt></td>
 *     <td headers="matches"><tt>a</tt> through <tt>z</tt>,
 *         except for <tt>b</tt> and <tt>c</tt>: <tt>[ad-z]</tt> (subtraction)</td></tr>
 * <tr><td valign="top" headers="construct classes"><tt>[a-z&&[^m-p]]</tt></td>
 *     <td headers="matches"><tt>a</tt> through <tt>z</tt>,
 *          and not <tt>m</tt> through <tt>p</tt>: <tt>[a-lq-z]</tt>(subtraction)</td></tr>
 * <tr><th>&nbsp;</th></tr>
 *
 * <tr align="left"><th colspan="2" id="predef">Predefined character classes</th></tr>
 *
 * <tr><td valign="top" headers="construct predef"><tt>.</tt></td>
 *     <td headers="matches">Any character (may or may not match <a href="#lt">line terminators</a>)</td></tr>
 * <tr><td valign="top" headers="construct predef"><tt>\d</tt></td>
 *     <td headers="matches">A digit: <tt>[0-9]</tt></td></tr>
 * <tr><td valign="top" headers="construct predef"><tt>\D</tt></td>
 *     <td headers="matches">A non-digit: <tt>[^0-9]</tt></td></tr>
 * <tr><td valign="top" headers="construct predef"><tt>\s</tt></td>
 *     <td headers="matches">A whitespace character: <tt>[ \t\n\x0B\f\r]</tt></td></tr>
 * <tr><td valign="top" headers="construct predef"><tt>\S</tt></td>
 *     <td headers="matches">A non-whitespace character: <tt>[^\s]</tt></td></tr>
 * <tr><td valign="top" headers="construct predef"><tt>\w</tt></td>
 *     <td headers="matches">A word character: <tt>[a-zA-Z_0-9]</tt></td></tr>
 * <tr><td valign="top" headers="construct predef"><tt>\W</tt></td>
 *     <td headers="matches">A non-word character: <tt>[^\w]</tt></td></tr>
 *
 * <tr><th>&nbsp;</th></tr>
 * <tr align="left"><th colspan="2" id="posix">POSIX character classes</b> (US-ASCII only)<b></th></tr>
 *
 * <tr><td valign="top" headers="construct posix"><tt>\p{Lower}</tt></td>
 *     <td headers="matches">A lower-case alphabetic character: <tt>[a-z]</tt></td></tr>
 * <tr><td valign="top" headers="construct posix"><tt>\p{Upper}</tt></td>
 *     <td headers="matches">An upper-case alphabetic character:<tt>[A-Z]</tt></td></tr>
 * <tr><td valign="top" headers="construct posix"><tt>\p{ASCII}</tt></td>
 *     <td headers="matches">All ASCII:<tt>[\x00-\x7F]</tt></td></tr>
 * <tr><td valign="top" headers="construct posix"><tt>\p{Alpha}</tt></td>
 *     <td headers="matches">An alphabetic character:<tt>[\p{Lower}\p{Upper}]</tt></td></tr>
 * <tr><td valign="top" headers="construct posix"><tt>\p{Digit}</tt></td>
 *     <td headers="matches">A decimal digit: <tt>[0-9]</tt></td></tr>
 * <tr><td valign="top" headers="construct posix"><tt>\p{Alnum}</tt></td>
 *     <td headers="matches">An alphanumeric character:<tt>[\p{Alpha}\p{Digit}]</tt></td></tr>
 * <tr><td valign="top" headers="construct posix"><tt>\p{Punct}</tt></td>
 *     <td headers="matches">Punctuation: One of <tt>!"#$%&'()*+,-./:;<=>?@[\]^_`{|}~</tt></td></tr>
 *     <!-- <tt>[\!"#\$%&'\(\)\*\+,\-\./:;\<=\>\?@\[\\\]\^_`\{\|\}~]</tt>
 *          <tt>[\X21-\X2F\X31-\X40\X5B-\X60\X7B-\X7E]</tt> -->
 * <tr><td valign="top" headers="construct posix"><tt>\p{Graph}</tt></td>
 *     <td headers="matches">A visible character: <tt>[\p{Alnum}\p{Punct}]</tt></td></tr>
 * <tr><td valign="top" headers="construct posix"><tt>\p{Print}</tt></td>
 *     <td headers="matches">A printable character: <tt>[\p{Graph}\x20]</tt></td></tr>
 * <tr><td valign="top" headers="construct posix"><tt>\p{Blank}</tt></td>
 *     <td headers="matches">A space or a tab: <tt>[ \t]</tt></td></tr>
 * <tr><td valign="top" headers="construct posix"><tt>\p{Cntrl}</tt></td>
 *     <td headers="matches">A control character: <tt>[\x00-\x1F\x7F]</tt></td></tr>
 * <tr><td valign="top" headers="construct posix"><tt>\p{XDigit}</tt></td>
 *     <td headers="matches">A hexadecimal digit: <tt>[0-9a-fA-F]</tt></td></tr>
 * <tr><td valign="top" headers="construct posix"><tt>\p{Space}</tt></td>
 *     <td headers="matches">A whitespace character: <tt>[ \t\n\x0B\f\r]</tt></td></tr>
 *
 * <tr><th>&nbsp;</th></tr>
 * <tr align="left"><th colspan="2">java.lang.Character classes (simple <a href="#jcc">java character type</a>)</th></tr>
 *
 * <tr><td valign="top"><tt>\p{javaLowerCase}</tt></td>
 *     <td>Equivalent to java.lang.Character.isLowerCase()</td></tr>
 * <tr><td valign="top"><tt>\p{javaUpperCase}</tt></td>
 *     <td>Equivalent to java.lang.Character.isUpperCase()</td></tr>
 * <tr><td valign="top"><tt>\p{javaWhitespace}</tt></td>
 *     <td>Equivalent to java.lang.Character.isWhitespace()</td></tr>
 * <tr><td valign="top"><tt>\p{javaMirrored}</tt></td>
 *     <td>Equivalent to java.lang.Character.isMirrored()</td></tr>
 *
 * <tr><th>&nbsp;</th></tr>
 * <tr align="left"><th colspan="2" id="unicode">Classes for Unicode scripts, blocks, categories and binary properties</th></tr>
 * * <tr><td valign="top" headers="construct unicode"><tt>\p{IsLatin}</tt></td>
 *     <td headers="matches">A Latin&nbsp;script character (<a href="#usc">script</a>)</td></tr>
 * <tr><td valign="top" headers="construct unicode"><tt>\p{InGreek}</tt></td>
 *     <td headers="matches">A character in the Greek&nbsp;block (<a href="#ubc">block</a>)</td></tr>
 * <tr><td valign="top" headers="construct unicode"><tt>\p{Lu}</tt></td>
 *     <td headers="matches">An uppercase letter (<a href="#ucc">category</a>)</td></tr>
 * <tr><td valign="top" headers="construct unicode"><tt>\p{isAlphabetic}</tt></td>
 *     <td headers="matches">An alphabetic character (<a href="#ubpc">binary property</a>)</td></tr>
 * <tr><td valign="top" headers="construct unicode"><tt>\p{Sc}</tt></td>
 *     <td headers="matches">A currency symbol</td></tr>
 * <tr><td valign="top" headers="construct unicode"><tt>\P{InGreek}</tt></td>
 *     <td headers="matches">Any character except one in the Greek block (negation)</td></tr>
 * <tr><td valign="top" headers="construct unicode"><tt>[\p{L}&&[^\p{Lu}]]&nbsp;</tt></td>
 *     <td headers="matches">Any letter except an uppercase letter (subtraction)</td></tr>
 *
 * <tr><th>&nbsp;</th></tr>
 * <tr align="left"><th colspan="2" id="bounds">Boundary matchers</th></tr>
 *
 * <tr><td valign="top" headers="construct bounds"><tt>^</tt></td>
 *     <td headers="matches">The beginning of a line</td></tr>
 * <tr><td valign="top" headers="construct bounds"><tt>$</tt></td>
 *     <td headers="matches">The end of a line</td></tr>
 * <tr><td valign="top" headers="construct bounds"><tt>\b</tt></td>
 *     <td headers="matches">A word boundary</td></tr>
 * <tr><td valign="top" headers="construct bounds"><tt>\B</tt></td>
 *     <td headers="matches">A non-word boundary</td></tr>
 * <tr><td valign="top" headers="construct bounds"><tt>\A</tt></td>
 *     <td headers="matches">The beginning of the input</td></tr>
 * <tr><td valign="top" headers="construct bounds"><tt>\G</tt></td>
 *     <td headers="matches">The end of the previous match</td></tr>
 * <tr><td valign="top" headers="construct bounds"><tt>\Z</tt></td>
 *     <td headers="matches">The end of the input but for the final
 *         <a href="#lt">terminator</a>, if&nbsp;any</td></tr>
 * <tr><td valign="top" headers="construct bounds"><tt>\z</tt></td>
 *     <td headers="matches">The end of the input</td></tr>
 *
 * <tr><th>&nbsp;</th></tr>
 * <tr align="left"><th colspan="2" id="greedy">Greedy quantifiers</th></tr>
 *
 * <tr><td valign="top" headers="construct greedy"><i>X</i><tt>?</tt></td>
 *     <td headers="matches"><i>X</i>, once or not at all</td></tr>
 * <tr><td valign="top" headers="construct greedy"><i>X</i><tt>*</tt></td>
 *     <td headers="matches"><i>X</i>, zero or more times</td></tr>
 * <tr><td valign="top" headers="construct greedy"><i>X</i><tt>+</tt></td>
 *     <td headers="matches"><i>X</i>, one or more times</td></tr>
 * <tr><td valign="top" headers="construct greedy"><i>X</i><tt>{</tt><i>n</i><tt>}</tt></td>
 *     <td headers="matches"><i>X</i>, exactly <i>n</i> times</td></tr>
 * <tr><td valign="top" headers="construct greedy"><i>X</i><tt>{</tt><i>n</i><tt>,}</tt></td>
 *     <td headers="matches"><i>X</i>, at least <i>n</i> times</td></tr>
 * <tr><td valign="top" headers="construct greedy"><i>X</i><tt>{</tt><i>n</i><tt>,</tt><i>m</i><tt>}</tt></td>
 *     <td headers="matches"><i>X</i>, at least <i>n</i> but not more than <i>m</i> times</td></tr>
 *
 * <tr><th>&nbsp;</th></tr>
 * <tr align="left"><th colspan="2" id="reluc">Reluctant quantifiers</th></tr>
 *
 * <tr><td valign="top" headers="construct reluc"><i>X</i><tt>??</tt></td>
 *     <td headers="matches"><i>X</i>, once or not at all</td></tr>
 * <tr><td valign="top" headers="construct reluc"><i>X</i><tt>*?</tt></td>
 *     <td headers="matches"><i>X</i>, zero or more times</td></tr>
 * <tr><td valign="top" headers="construct reluc"><i>X</i><tt>+?</tt></td>
 *     <td headers="matches"><i>X</i>, one or more times</td></tr>
 * <tr><td valign="top" headers="construct reluc"><i>X</i><tt>{</tt><i>n</i><tt>}?</tt></td>
 *     <td headers="matches"><i>X</i>, exactly <i>n</i> times</td></tr>
 * <tr><td valign="top" headers="construct reluc"><i>X</i><tt>{</tt><i>n</i><tt>,}?</tt></td>
 *     <td headers="matches"><i>X</i>, at least <i>n</i> times</td></tr>
 * <tr><td valign="top" headers="construct reluc"><i>X</i><tt>{</tt><i>n</i><tt>,</tt><i>m</i><tt>}?</tt></td>
 *     <td headers="matches"><i>X</i>, at least <i>n</i> but not more than <i>m</i> times</td></tr>
 *
 * <tr><th>&nbsp;</th></tr>
 * <tr align="left"><th colspan="2" id="poss">Possessive quantifiers</th></tr>
 *
 * <tr><td valign="top" headers="construct poss"><i>X</i><tt>?+</tt></td>
 *     <td headers="matches"><i>X</i>, once or not at all</td></tr>
 * <tr><td valign="top" headers="construct poss"><i>X</i><tt>*+</tt></td>
 *     <td headers="matches"><i>X</i>, zero or more times</td></tr>
 * <tr><td valign="top" headers="construct poss"><i>X</i><tt>++</tt></td>
 *     <td headers="matches"><i>X</i>, one or more times</td></tr>
 * <tr><td valign="top" headers="construct poss"><i>X</i><tt>{</tt><i>n</i><tt>}+</tt></td>
 *     <td headers="matches"><i>X</i>, exactly <i>n</i> times</td></tr>
 * <tr><td valign="top" headers="construct poss"><i>X</i><tt>{</tt><i>n</i><tt>,}+</tt></td>
 *     <td headers="matches"><i>X</i>, at least <i>n</i> times</td></tr>
 * <tr><td valign="top" headers="construct poss"><i>X</i><tt>{</tt><i>n</i><tt>,</tt><i>m</i><tt>}+</tt></td>
 *     <td headers="matches"><i>X</i>, at least <i>n</i> but not more than <i>m</i> times</td></tr>
 *
 * <tr><th>&nbsp;</th></tr>
 * <tr align="left"><th colspan="2" id="logical">Logical operators</th></tr>
 *
 * <tr><td valign="top" headers="construct logical"><i>XY</i></td>
 *     <td headers="matches"><i>X</i> followed by <i>Y</i></td></tr>
 * <tr><td valign="top" headers="construct logical"><i>X</i><tt>|</tt><i>Y</i></td>
 *     <td headers="matches">Either <i>X</i> or <i>Y</i></td></tr>
 * <tr><td valign="top" headers="construct logical"><tt>(</tt><i>X</i><tt>)</tt></td>
 *     <td headers="matches">X, as a <a href="#cg">capturing group</a></td></tr>
 *
 * <tr><th>&nbsp;</th></tr>
 * <tr align="left"><th colspan="2" id="backref">Back references</th></tr>
 *
 * <tr><td valign="bottom" headers="construct backref"><tt>\</tt><i>n</i></td>
 *     <td valign="bottom" headers="matches">Whatever the <i>n</i><sup>th</sup>
 *     <a href="#cg">capturing group</a> matched</td></tr>
 *
 * <tr><td valign="bottom" headers="construct backref"><tt>\</tt><i>k</i>&lt;<i>name</i>&gt;</td>
 *     <td valign="bottom" headers="matches">Whatever the
 *     <a href="#groupname">named-capturing group</a> "name" matched</td></tr>
 *
 * <tr><th>&nbsp;</th></tr>
 * <tr align="left"><th colspan="2" id="quot">Quotation</th></tr>
 *
 * <tr><td valign="top" headers="construct quot"><tt>\</tt></td>
 *     <td headers="matches">Nothing, but quotes the following character</td></tr>
 * <tr><td valign="top" headers="construct quot"><tt>\Q</tt></td>
 *     <td headers="matches">Nothing, but quotes all characters until <tt>\E</tt></td></tr>
 * <tr><td valign="top" headers="construct quot"><tt>\E</tt></td>
 *     <td headers="matches">Nothing, but ends quoting started by <tt>\Q</tt></td></tr>
 *     <!-- Metachars: !$()*+.<>?[\]^{|} -->
 *
 * <tr><th>&nbsp;</th></tr>
 * <tr align="left"><th colspan="2" id="special">Special constructs (named-capturing and non-capturing)</th></tr>
 *
 * <tr><td valign="top" headers="construct special"><tt>(?&lt;<a href="#groupname">name</a>&gt;</tt><i>X</i><tt>)</tt></td>
 *     <td headers="matches"><i>X</i>, as a named-capturing group</td></tr>
 * <tr><td valign="top" headers="construct special"><tt>(?:</tt><i>X</i><tt>)</tt></td>
 *     <td headers="matches"><i>X</i>, as a non-capturing group</td></tr>
 * <tr><td valign="top" headers="construct special"><tt>(?idmsuxU-idmsuxU)&nbsp;</tt></td>
 *     <td headers="matches">Nothing, but turns match flags <a href="#CASE_INSENSITIVE">i</a>
 * <a href="#UNIX_LINES">d</a> <a href="#MULTILINE">m</a> <a href="#DOTALL">s</a>
 * <a href="#UNICODE_CASE">u</a> <a href="#COMMENTS">x</a> <a href="#UNICODE_CHARACTER_CLASS">U</a>
 * on - off</td></tr>
 * <tr><td valign="top" headers="construct special"><tt>(?idmsux-idmsux:</tt><i>X</i><tt>)</tt>&nbsp;&nbsp;</td>
 *     <td headers="matches"><i>X</i>, as a <a href="#cg">non-capturing group</a> with the
 *         given flags <a href="#CASE_INSENSITIVE">i</a> <a href="#UNIX_LINES">d</a>
 * <a href="#MULTILINE">m</a> <a href="#DOTALL">s</a> <a href="#UNICODE_CASE">u</a >
 * <a href="#COMMENTS">x</a> on - off</td></tr>
 * <tr><td valign="top" headers="construct special"><tt>(?=</tt><i>X</i><tt>)</tt></td>
 *     <td headers="matches"><i>X</i>, via zero-width positive lookahead</td></tr>
 * <tr><td valign="top" headers="construct special"><tt>(?!</tt><i>X</i><tt>)</tt></td>
 *     <td headers="matches"><i>X</i>, via zero-width negative lookahead</td></tr>
 * <tr><td valign="top" headers="construct special"><tt>(?&lt;=</tt><i>X</i><tt>)</tt></td>
 *     <td headers="matches"><i>X</i>, via zero-width positive lookbehind</td></tr>
 * <tr><td valign="top" headers="construct special"><tt>(?&lt;!</tt><i>X</i><tt>)</tt></td>
 *     <td headers="matches"><i>X</i>, via zero-width negative lookbehind</td></tr>
 * <tr><td valign="top" headers="construct special"><tt>(?&gt;</tt><i>X</i><tt>)</tt></td>
 *     <td headers="matches"><i>X</i>, as an independent, non-capturing group</td></tr>
 *
 * </table>
 *
 * <hr>
 *
 *
 * <a name="bs">
 * <h4> Backslashes, escapes, and quoting </h4>
 *
 * <p> The backslash character (<tt>'\'</tt>) serves to introduce escaped
 * constructs, as defined in the table above, as well as to quote characters
 * that otherwise would be interpreted as unescaped constructs.  Thus the
 * expression <tt>\\</tt> matches a single backslash and <tt>\{</tt> matches a
 * left brace.
 *
 * <p> It is an error to use a backslash prior to any alphabetic character that
 * does not denote an escaped construct; these are reserved for future
 * extensions to the regular-expression language.  A backslash may be used
 * prior to a non-alphabetic character regardless of whether that character is
 * part of an unescaped construct.
 *
 * <p> Backslashes within string literals in Java source code are interpreted
 * as required by
 * <cite>The Java&trade; Language Specification</cite>
 * as either Unicode escapes (section 3.3) or other character escapes (section 3.10.6)
 * It is therefore necessary to double backslashes in string
 * literals that represent regular expressions to protect them from
 * interpretation by the Java bytecode compiler.  The string literal
 * <tt>"&#92;b"</tt>, for example, matches a single backspace character when
 * interpreted as a regular expression, while <tt>"&#92;&#92;b"</tt> matches a
 * word boundary.  The string literal <tt>"&#92;(hello&#92;)"</tt> is illegal
 * and leads to a compile-time error; in order to match the string
 * <tt>(hello)</tt> the string literal <tt>"&#92;&#92;(hello&#92;&#92;)"</tt>
 * must be used.
 *
 * <a name="cc">
 * <h4> Character Classes </h4>
 *
 *    <p> Character classes may appear within other character classes, and
 *    may be composed by the union operator (implicit) and the intersection
 *    operator (<tt>&amp;&amp;</tt>).
 *    The union operator denotes a class that contains every character that is
 *    in at least one of its operand classes.  The intersection operator
 *    denotes a class that contains every character that is in both of its
 *    operand classes.
 *
 *    <p> The precedence of character-class operators is as follows, from
 *    highest to lowest:
 *
 *    <blockquote><table border="0" cellpadding="1" cellspacing="0"
 *                 summary="Precedence of character class operators.">
 *      <tr><th>1&nbsp;&nbsp;&nbsp;&nbsp;</th>
 *        <td>Literal escape&nbsp;&nbsp;&nbsp;&nbsp;</td>
 *        <td><tt>\x</tt></td></tr>
 *     <tr><th>2&nbsp;&nbsp;&nbsp;&nbsp;</th>
 *        <td>Grouping</td>
 *        <td><tt>[...]</tt></td></tr>
 *     <tr><th>3&nbsp;&nbsp;&nbsp;&nbsp;</th>
 *        <td>Range</td>
 *        <td><tt>a-z</tt></td></tr>
 *      <tr><th>4&nbsp;&nbsp;&nbsp;&nbsp;</th>
 *        <td>Union</td>
 *        <td><tt>[a-e][i-u]</tt></td></tr>
 *      <tr><th>5&nbsp;&nbsp;&nbsp;&nbsp;</th>
 *        <td>Intersection</td>
 *        <td><tt>[a-z&&[aeiou]]</tt></td></tr>
 *    </table></blockquote>
 *
 *    <p> Note that a different set of metacharacters are in effect inside
 *    a character class than outside a character class. For instance, the
 *    regular expression <tt>.</tt> loses its special meaning inside a
 *    character class, while the expression <tt>-</tt> becomes a range
 *    forming metacharacter.
 *
 * <a name="lt">
 * <h4> Line terminators </h4>
 *
 * <p> A <i>line terminator</i> is a one- or two-character sequence that marks
 * the end of a line of the input character sequence.  The following are
 * recognized as line terminators:
 *
 * <ul>
 *
 *   <li> A newline (line feed) character&nbsp;(<tt>'\n'</tt>),
 *
 *   <li> A carriage-return character followed immediately by a newline
 *   character&nbsp;(<tt>"\r\n"</tt>),
 *
 *   <li> A standalone carriage-return character&nbsp;(<tt>'\r'</tt>),
 *
 *   <li> A next-line character&nbsp;(<tt>'&#92;u0085'</tt>),
 *
 *   <li> A line-separator character&nbsp;(<tt>'&#92;u2028'</tt>), or
 *
 *   <li> A paragraph-separator character&nbsp;(<tt>'&#92;u2029</tt>).
 *
 * </ul>
 * <p>If {@link #UNIX_LINES} mode is activated, then the only line terminators
 * recognized are newline characters.
 *
 * <p> The regular expression <tt>.</tt> matches any character except a line
 * terminator unless the {@link #DOTALL} flag is specified.
 *
 * <p> By default, the regular expressions <tt>^</tt> and <tt>$</tt> ignore
 * line terminators and only match at the beginning and the end, respectively,
 * of the entire input sequence. If {@link #MULTILINE} mode is activated then
 * <tt>^</tt> matches at the beginning of input and after any line terminator
 * except at the end of input. When in {@link #MULTILINE} mode <tt>$</tt>
 * matches just before a line terminator or the end of the input sequence.
 *
 * <a name="cg">
 * <h4> Groups and capturing </h4>
 *
 * <a name="gnumber">
 * <h5> Group number </h5>
 * <p> Capturing groups are numbered by counting their opening parentheses from
 * left to right.  In the expression <tt>((A)(B(C)))</tt>, for example, there
 * are four such groups: </p>
 *
 * <blockquote><table cellpadding=1 cellspacing=0 summary="Capturing group numberings">
 * <tr><th>1&nbsp;&nbsp;&nbsp;&nbsp;</th>
 *     <td><tt>((A)(B(C)))</tt></td></tr>
 * <tr><th>2&nbsp;&nbsp;&nbsp;&nbsp;</th>
 *     <td><tt>(A)</tt></td></tr>
 * <tr><th>3&nbsp;&nbsp;&nbsp;&nbsp;</th>
 *     <td><tt>(B(C))</tt></td></tr>
 * <tr><th>4&nbsp;&nbsp;&nbsp;&nbsp;</th>
 *     <td><tt>(C)</tt></td></tr>
 * </table></blockquote>
 *
 * <p> Group zero always stands for the entire expression.
 *
 * <p> Capturing groups are so named because, during a match, each subsequence
 * of the input sequence that matches such a group is saved.  The captured
 * subsequence may be used later in the expression, via a back reference, and
 * may also be retrieved from the matcher once the match operation is complete.
 *
 * <a name="groupname">
 * <h5> Group name </h5>
 * <p>A capturing group can also be assigned a "name", a <tt>named-capturing group</tt>,
 * and then be back-referenced later by the "name". Group names are composed of
 * the following characters. The first character must be a <tt>letter</tt>.
 *
 * <ul>
 *   <li> The uppercase letters <tt>'A'</tt> through <tt>'Z'</tt>
 *        (<tt>'&#92;u0041'</tt>&nbsp;through&nbsp;<tt>'&#92;u005a'</tt>),
 *   <li> The lowercase letters <tt>'a'</tt> through <tt>'z'</tt>
 *        (<tt>'&#92;u0061'</tt>&nbsp;through&nbsp;<tt>'&#92;u007a'</tt>),
 *   <li> The digits <tt>'0'</tt> through <tt>'9'</tt>
 *        (<tt>'&#92;u0030'</tt>&nbsp;through&nbsp;<tt>'&#92;u0039'</tt>),
 * </ul>
 *
 * <p> A <tt>named-capturing group</tt> is still numbered as described in
 * <a href="#gnumber">Group number</a>.
 *
 * <p> The captured input associated with a group is always the subsequence
 * that the group most recently matched.  If a group is evaluated a second time
 * because of quantification then its previously-captured value, if any, will
 * be retained if the second evaluation fails.  Matching the string
 * <tt>"aba"</tt> against the expression <tt>(a(b)?)+</tt>, for example, leaves
 * group two set to <tt>"b"</tt>.  All captured input is discarded at the
 * beginning of each match.
 *
 * <p> Groups beginning with <tt>(?</tt> are either pure, <i>non-capturing</i> groups
 * that do not capture text and do not count towards the group total, or
 * <i>named-capturing</i> group.
 *
 * <h4> Unicode support </h4>
 *
 * <p> This class is in conformance with Level 1 of <a
 * href="http://www.unicode.org/reports/tr18/"><i>Unicode Technical
 * Standard #18: Unicode Regular Expression</i></a>, plus RL2.1
 * Canonical Equivalents.
<<<<<<< HEAD
 *
 * <p> Unicode escape sequences such as <tt>&#92;u2014</tt> in Java source code
 * are processed as described in section 3.3 of
 * <cite>The Java&trade; Language Specification</cite>.
 * Such escape sequences are also
 * implemented directly by the regular-expression parser so that Unicode
 * escapes can be used in expressions that are read from files or from the
 * keyboard.  Thus the strings <tt>"&#92;u2014"</tt> and <tt>"\\u2014"</tt>,
 * while not equal, compile into the same pattern, which matches the character
 * with hexadecimal value <tt>0x2014</tt>.
 *
 * <p> A Unicode character can also be represented in a regular-expression by
 * using its hexadecimal code point value directly as described in construct
=======
 * <p>
 * <b>Unicode escape sequences</b> such as <tt>&#92;u2014</tt> in Java source code
 * are processed as described in section 3.3 of
 * <cite>The Java&trade; Language Specification</cite>.
 * Such escape sequences are also implemented directly by the regular-expression
 * parser so that Unicode escapes can be used in expressions that are read from
 * files or from the keyboard.  Thus the strings <tt>"&#92;u2014"</tt> and
 * <tt>"\\u2014"</tt>, while not equal, compile into the same pattern, which
 * matches the character with hexadecimal value <tt>0x2014</tt>.
 * <p>
 * A Unicode character can also be represented in a regular-expression by
 * using its <b>Hex notation</b>(hexadecimal code point value) directly as described in construct
>>>>>>> 4af81e6c
 * <tt>&#92;x{...}</tt>, for example a supplementary character U+2011F
 * can be specified as <tt>&#92;x{2011F}</tt>, instead of two consecutive
 * Unicode escape sequences of the surrogate pair
 * <tt>&#92;uD840</tt><tt>&#92;uDD1F</tt>.
 * <p>
 * Unicode scripts, blocks, categories and binary properties are written with
 * the <tt>\p</tt> and <tt>\P</tt> constructs as in Perl.
 * <tt>\p{</tt><i>prop</i><tt>}</tt> matches if
 * the input has the property <i>prop</i>, while <tt>\P{</tt><i>prop</i><tt>}</tt>
 * does not match if the input has that property.
 * <p>
 * Scripts, blocks, categories and binary properties can be used both inside
 * and outside of a character class.
 * <a name="usc">
 * <p>
 * <b>Scripts</b> are specified either with the prefix {@code Is}, as in
 * {@code IsHiragana}, or by using  the {@code script} keyword (or its short
 * form {@code sc})as in {@code script=Hiragana} or {@code sc=Hiragana}.
 * <p>
 * The script names supported by <code>Pattern</code> are the valid script names
 * accepted and defined by
 * {@link java.lang.Character.UnicodeScript#forName(String) UnicodeScript.forName}.
 * <a name="ubc">
 * <p>
 * <b>Blocks</b> are specified with the prefix {@code In}, as in
 * {@code InMongolian}, or by using the keyword {@code block} (or its short
 * form {@code blk}) as in {@code block=Mongolian} or {@code blk=Mongolian}.
 * <p>
 * The block names supported by <code>Pattern</code> are the valid block names
 * accepted and defined by
 * {@link java.lang.Character.UnicodeBlock#forName(String) UnicodeBlock.forName}.
 * <p>
 * <a name="ucc">
 * <b>Categories</b> may be specified with the optional prefix {@code Is}:
 * Both {@code \p{L}} and {@code \p{IsL}} denote the category of Unicode
 * letters. Same as scripts and blocks, categories can also be specified
 * by using the keyword {@code general_category} (or its short form
 * {@code gc}) as in {@code general_category=Lu} or {@code gc=Lu}.
 * <p>
 * The supported categories are those of
 * <a href="http://www.unicode.org/unicode/standard/standard.html">
 * <i>The Unicode Standard</i></a> in the version specified by the
 * {@link java.lang.Character Character} class. The category names are those
 * defined in the Standard, both normative and informative.
 * <p>
 * <a name="ubpc">
 * <b>Binary properties</b> are specified with the prefix {@code Is}, as in
 * {@code IsAlphabetic}. The supported binary properties by <code>Pattern</code>
 * are
 * <ul>
 *   <li> Alphabetic
 *   <li> Ideographic
 *   <li> Letter
 *   <li> Lowercase
 *   <li> Uppercase
 *   <li> Titlecase
 *   <li> Punctuation
 *   <Li> Control
 *   <li> White_Space
 *   <li> Digit
 *   <li> Hex_Digit
 *   <li> Noncharacter_Code_Point
 *   <li> Assigned
 * </ul>


 * <p>
 * <b>Predefined Character classes</b> and <b>POSIX character classes</b> are in
 * conformance with the recommendation of <i>Annex C: Compatibility Properties</i>
 * of <a href="http://www.unicode.org/reports/tr18/"><i>Unicode Regular Expression
 * </i></a>, when {@link #UNICODE_CHARACTER_CLASS} flag is specified.
 * <p>
 * <table border="0" cellpadding="1" cellspacing="0"
 *  summary="predefined and posix character classes in Unicode mode">
 * <tr align="left">
 * <th bgcolor="#CCCCFF" align="left" id="classes">Classes</th>
 * <th bgcolor="#CCCCFF" align="left" id="matches">Matches</th>
 *</tr>
 * <tr><td><tt>\p{Lower}</tt></td>
 *     <td>A lowercase character:<tt>\p{IsLowercase}</tt></td></tr>
 * <tr><td><tt>\p{Upper}</tt></td>
 *     <td>An uppercase character:<tt>\p{IsUppercase}</tt></td></tr>
 * <tr><td><tt>\p{ASCII}</tt></td>
 *     <td>All ASCII:<tt>[\x00-\x7F]</tt></td></tr>
 * <tr><td><tt>\p{Alpha}</tt></td>
 *     <td>An alphabetic character:<tt>\p{IsAlphabetic}</tt></td></tr>
 * <tr><td><tt>\p{Digit}</tt></td>
 *     <td>A decimal digit character:<tt>p{IsDigit}</tt></td></tr>
 * <tr><td><tt>\p{Alnum}</tt></td>
 *     <td>An alphanumeric character:<tt>[\p{IsAlphabetic}\p{IsDigit}]</tt></td></tr>
 * <tr><td><tt>\p{Punct}</tt></td>
 *     <td>A punctuation character:<tt>p{IsPunctuation}</tt></td></tr>
 * <tr><td><tt>\p{Graph}</tt></td>
 *     <td>A visible character: <tt>[^\p{IsWhite_Space}\p{gc=Cc}\p{gc=Cs}\p{gc=Cn}]</tt></td></tr>
 * <tr><td><tt>\p{Print}</tt></td>
 *     <td>A printable character: <tt>[\p{Graph}\p{Blank}&&[^\p{Cntrl}]]</tt></td></tr>
 * <tr><td><tt>\p{Blank}</tt></td>
 *     <td>A space or a tab: <tt>[\p{IsWhite_Space}&&[^\p{gc=Zl}\p{gc=Zp}\x0a\x0b\x0c\x0d\x85]]</tt></td></tr>
 * <tr><td><tt>\p{Cntrl}</tt></td>
 *     <td>A control character: <tt>\p{gc=Cc}</tt></td></tr>
 * <tr><td><tt>\p{XDigit}</tt></td>
 *     <td>A hexadecimal digit: <tt>[\p{gc=Nd}\p{IsHex_Digit}]</tt></td></tr>
 * <tr><td><tt>\p{Space}</tt></td>
 *     <td>A whitespace character:<tt>\p{IsWhite_Space}</tt></td></tr>
 * <tr><td><tt>\d</tt></td>
 *     <td>A digit: <tt>\p{IsDigit}</tt></td></tr>
 * <tr><td><tt>\D</tt></td>
 *     <td>A non-digit: <tt>[^\d]</tt></td></tr>
 * <tr><td><tt>\s</tt></td>
 *     <td>A whitespace character: <tt>\p{IsWhite_Space}</tt></td></tr>
 * <tr><td><tt>\S</tt></td>
 *     <td>A non-whitespace character: <tt>[^\s]</tt></td></tr>
 * <tr><td><tt>\w</tt></td>
 *     <td>A word character: <tt>[\p{Alpha}\p{gc=Mn}\p{gc=Me}\p{gc=Mc}\p{Digit}\p{gc=Pc}]</tt></td></tr>
 * <tr><td><tt>\W</tt></td>
 *     <td>A non-word character: <tt>[^\w]</tt></td></tr>
 * </table>
 * <p>
 * <a name="jcc">
 * Categories that behave like the java.lang.Character
 * boolean is<i>methodname</i> methods (except for the deprecated ones) are
 * available through the same <tt>\p{</tt><i>prop</i><tt>}</tt> syntax where
 * the specified property has the name <tt>java<i>methodname</i></tt>.
 *
 * <h4> Comparison to Perl 5 </h4>
 *
 * <p>The <code>Pattern</code> engine performs traditional NFA-based matching
 * with ordered alternation as occurs in Perl 5.
 *
 * <p> Perl constructs not supported by this class: </p>
 *
 * <ul>
 *
 *    <li><p> The conditional constructs <tt>(?{</tt><i>X</i><tt>})</tt> and
 *    <tt>(?(</tt><i>condition</i><tt>)</tt><i>X</i><tt>|</tt><i>Y</i><tt>)</tt>,
 *    </p></li>
 *
 *    <li><p> The embedded code constructs <tt>(?{</tt><i>code</i><tt>})</tt>
 *    and <tt>(??{</tt><i>code</i><tt>})</tt>,</p></li>
 *
 *    <li><p> The embedded comment syntax <tt>(?#comment)</tt>, and </p></li>
 *
 *    <li><p> The preprocessing operations <tt>\l</tt> <tt>&#92;u</tt>,
 *    <tt>\L</tt>, and <tt>\U</tt>.  </p></li>
 *
 * </ul>
 *
 * <p> Constructs supported by this class but not by Perl: </p>
 *
 * <ul>
 *
 *    <li><p> Possessive quantifiers, which greedily match as much as they can
 *    and do not back off, even when doing so would allow the overall match to
 *    succeed.  </p></li>
 *
 *    <li><p> Character-class union and intersection as described
 *    <a href="#cc">above</a>.</p></li>
 *
 * </ul>
 *
 * <p> Notable differences from Perl: </p>
 *
 * <ul>
 *
 *    <li><p> In Perl, <tt>\1</tt> through <tt>\9</tt> are always interpreted
 *    as back references; a backslash-escaped number greater than <tt>9</tt> is
 *    treated as a back reference if at least that many subexpressions exist,
 *    otherwise it is interpreted, if possible, as an octal escape.  In this
 *    class octal escapes must always begin with a zero. In this class,
 *    <tt>\1</tt> through <tt>\9</tt> are always interpreted as back
 *    references, and a larger number is accepted as a back reference if at
 *    least that many subexpressions exist at that point in the regular
 *    expression, otherwise the parser will drop digits until the number is
 *    smaller or equal to the existing number of groups or it is one digit.
 *    </p></li>
 *
 *    <li><p> Perl uses the <tt>g</tt> flag to request a match that resumes
 *    where the last match left off.  This functionality is provided implicitly
 *    by the {@link Matcher} class: Repeated invocations of the {@link
 *    Matcher#find find} method will resume where the last match left off,
 *    unless the matcher is reset.  </p></li>
 *
 *    <li><p> In Perl, embedded flags at the top level of an expression affect
 *    the whole expression.  In this class, embedded flags always take effect
 *    at the point at which they appear, whether they are at the top level or
 *    within a group; in the latter case, flags are restored at the end of the
 *    group just as in Perl.  </p></li>
 *
 *    <li><p> Perl is forgiving about malformed matching constructs, as in the
 *    expression <tt>*a</tt>, as well as dangling brackets, as in the
 *    expression <tt>abc]</tt>, and treats them as literals.  This
 *    class also accepts dangling brackets but is strict about dangling
 *    metacharacters like +, ? and *, and will throw a
 *    {@link PatternSyntaxException} if it encounters them. </p></li>
 *
 * </ul>
 *
 *
 * <p> For a more precise description of the behavior of regular expression
 * constructs, please see <a href="http://www.oreilly.com/catalog/regex3/">
 * <i>Mastering Regular Expressions, 3nd Edition</i>, Jeffrey E. F. Friedl,
 * O'Reilly and Associates, 2006.</a>
 * </p>
 *
 * @see java.lang.String#split(String, int)
 * @see java.lang.String#split(String)
 *
 * @author      Mike McCloskey
 * @author      Mark Reinhold
 * @author      JSR-51 Expert Group
 * @since       1.4
 * @spec        JSR-51
 */

public final class Pattern
    implements java.io.Serializable
{

    /**
     * Regular expression modifier values.  Instead of being passed as
     * arguments, they can also be passed as inline modifiers.
     * For example, the following statements have the same effect.
     * <pre>
     * RegExp r1 = RegExp.compile("abc", Pattern.I|Pattern.M);
     * RegExp r2 = RegExp.compile("(?im)abc", 0);
     * </pre>
     *
     * The flags are duplicated so that the familiar Perl match flag
     * names are available.
     */

    /**
     * Enables Unix lines mode.
     *
     * <p> In this mode, only the <tt>'\n'</tt> line terminator is recognized
     * in the behavior of <tt>.</tt>, <tt>^</tt>, and <tt>$</tt>.
     *
     * <p> Unix lines mode can also be enabled via the embedded flag
     * expression&nbsp;<tt>(?d)</tt>.
     */
    public static final int UNIX_LINES = 0x01;

    /**
     * Enables case-insensitive matching.
     *
     * <p> By default, case-insensitive matching assumes that only characters
     * in the US-ASCII charset are being matched.  Unicode-aware
     * case-insensitive matching can be enabled by specifying the {@link
     * #UNICODE_CASE} flag in conjunction with this flag.
     *
     * <p> Case-insensitive matching can also be enabled via the embedded flag
     * expression&nbsp;<tt>(?i)</tt>.
     *
     * <p> Specifying this flag may impose a slight performance penalty.  </p>
     */
    public static final int CASE_INSENSITIVE = 0x02;

    /**
     * Permits whitespace and comments in pattern.
     *
     * <p> In this mode, whitespace is ignored, and embedded comments starting
     * with <tt>#</tt> are ignored until the end of a line.
     *
     * <p> Comments mode can also be enabled via the embedded flag
     * expression&nbsp;<tt>(?x)</tt>.
     */
    public static final int COMMENTS = 0x04;

    /**
     * Enables multiline mode.
     *
     * <p> In multiline mode the expressions <tt>^</tt> and <tt>$</tt> match
     * just after or just before, respectively, a line terminator or the end of
     * the input sequence.  By default these expressions only match at the
     * beginning and the end of the entire input sequence.
     *
     * <p> Multiline mode can also be enabled via the embedded flag
     * expression&nbsp;<tt>(?m)</tt>.  </p>
     */
    public static final int MULTILINE = 0x08;

    /**
     * Enables literal parsing of the pattern.
     *
     * <p> When this flag is specified then the input string that specifies
     * the pattern is treated as a sequence of literal characters.
     * Metacharacters or escape sequences in the input sequence will be
     * given no special meaning.
     *
     * <p>The flags CASE_INSENSITIVE and UNICODE_CASE retain their impact on
     * matching when used in conjunction with this flag. The other flags
     * become superfluous.
     *
     * <p> There is no embedded flag character for enabling literal parsing.
     * @since 1.5
     */
    public static final int LITERAL = 0x10;

    /**
     * Enables dotall mode.
     *
     * <p> In dotall mode, the expression <tt>.</tt> matches any character,
     * including a line terminator.  By default this expression does not match
     * line terminators.
     *
     * <p> Dotall mode can also be enabled via the embedded flag
     * expression&nbsp;<tt>(?s)</tt>.  (The <tt>s</tt> is a mnemonic for
     * "single-line" mode, which is what this is called in Perl.)  </p>
     */
    public static final int DOTALL = 0x20;

    /**
     * Enables Unicode-aware case folding.
     *
     * <p> When this flag is specified then case-insensitive matching, when
     * enabled by the {@link #CASE_INSENSITIVE} flag, is done in a manner
     * consistent with the Unicode Standard.  By default, case-insensitive
     * matching assumes that only characters in the US-ASCII charset are being
     * matched.
     *
     * <p> Unicode-aware case folding can also be enabled via the embedded flag
     * expression&nbsp;<tt>(?u)</tt>.
     *
     * <p> Specifying this flag may impose a performance penalty.  </p>
     */
    public static final int UNICODE_CASE = 0x40;

    /**
     * Enables canonical equivalence.
     *
     * <p> When this flag is specified then two characters will be considered
     * to match if, and only if, their full canonical decompositions match.
     * The expression <tt>"a&#92;u030A"</tt>, for example, will match the
     * string <tt>"&#92;u00E5"</tt> when this flag is specified.  By default,
     * matching does not take canonical equivalence into account.
     *
     * <p> There is no embedded flag character for enabling canonical
     * equivalence.
     *
     * <p> Specifying this flag may impose a performance penalty.  </p>
     */
    public static final int CANON_EQ = 0x80;

    /**
     * Enables the Unicode version of <i>Predefined character classes</i> and
     * <i>POSIX character classes</i>.
     *
     * <p> When this flag is specified then the (US-ASCII only)
     * <i>Predefined character classes</i> and <i>POSIX character classes</i>
     * are in conformance with
     * <a href="http://www.unicode.org/reports/tr18/"><i>Unicode Technical
     * Standard #18: Unicode Regular Expression</i></a>
     * <i>Annex C: Compatibility Properties</i>.
     * <p>
     * The UNICODE_CHARACTER_CLASS mode can also be enabled via the embedded
     * flag expression&nbsp;<tt>(?U)</tt>.
     * <p>
     * The flag implies UNICODE_CASE, that is, it enables Unicode-aware case
     * folding.
     * <p>
     * Specifying this flag may impose a performance penalty.  </p>
     * @since 1.7
     */
    public static final int UNICODE_CHARACTER_CLASS = 0x100;

    /* Pattern has only two serialized components: The pattern string
     * and the flags, which are all that is needed to recompile the pattern
     * when it is deserialized.
     */

    /** use serialVersionUID from Merlin b59 for interoperability */
    private static final long serialVersionUID = 5073258162644648461L;

    /**
     * The original regular-expression pattern string.
     *
     * @serial
     */
    private String pattern;

    /**
     * The original pattern flags.
     *
     * @serial
     */
    private int flags;

    /**
     * Boolean indicating this Pattern is compiled; this is necessary in order
     * to lazily compile deserialized Patterns.
     */
    private transient volatile boolean compiled = false;

    /**
     * The normalized pattern string.
     */
    private transient String normalizedPattern;

    /**
     * The starting point of state machine for the find operation.  This allows
     * a match to start anywhere in the input.
     */
    transient Node root;

    /**
     * The root of object tree for a match operation.  The pattern is matched
     * at the beginning.  This may include a find that uses BnM or a First
     * node.
     */
    transient Node matchRoot;

    /**
     * Temporary storage used by parsing pattern slice.
     */
    transient int[] buffer;

    /**
     * Map the "name" of the "named capturing group" to its group id
     * node.
     */
    transient volatile Map<String, Integer> namedGroups;

    /**
     * Temporary storage used while parsing group references.
     */
    transient GroupHead[] groupNodes;

    /**
     * Temporary null terminated code point array used by pattern compiling.
     */
    private transient int[] temp;

    /**
     * The number of capturing groups in this Pattern. Used by matchers to
     * allocate storage needed to perform a match.
     */
    transient int capturingGroupCount;

    /**
     * The local variable count used by parsing tree. Used by matchers to
     * allocate storage needed to perform a match.
     */
    transient int localCount;

    /**
     * Index into the pattern string that keeps track of how much has been
     * parsed.
     */
    private transient int cursor;

    /**
     * Holds the length of the pattern string.
     */
    private transient int patternLength;

    /**
     * If the Start node might possibly match supplementary characters.
     * It is set to true during compiling if
     * (1) There is supplementary char in pattern, or
     * (2) There is complement node of Category or Block
     */
    private transient boolean hasSupplementary;

    /**
     * Compiles the given regular expression into a pattern.  </p>
     *
     * @param  regex
     *         The expression to be compiled
     *
     * @throws  PatternSyntaxException
     *          If the expression's syntax is invalid
     */
    public static Pattern compile(String regex) {
        return new Pattern(regex, 0);
    }

    /**
     * Compiles the given regular expression into a pattern with the given
     * flags.  </p>
     *
     * @param  regex
     *         The expression to be compiled
     *
     * @param  flags
     *         Match flags, a bit mask that may include
     *         {@link #CASE_INSENSITIVE}, {@link #MULTILINE}, {@link #DOTALL},
     *         {@link #UNICODE_CASE}, {@link #CANON_EQ}, {@link #UNIX_LINES},
     *         {@link #LITERAL}, {@link #UNICODE_CHARACTER_CLASS}
     *         and {@link #COMMENTS}
     *
     * @throws  IllegalArgumentException
     *          If bit values other than those corresponding to the defined
     *          match flags are set in <tt>flags</tt>
     *
     * @throws  PatternSyntaxException
     *          If the expression's syntax is invalid
     */
    public static Pattern compile(String regex, int flags) {
        return new Pattern(regex, flags);
    }

    /**
     * Returns the regular expression from which this pattern was compiled.
     * </p>
     *
     * @return  The source of this pattern
     */
    public String pattern() {
        return pattern;
    }

    /**
     * <p>Returns the string representation of this pattern. This
     * is the regular expression from which this pattern was
     * compiled.</p>
     *
     * @return  The string representation of this pattern
     * @since 1.5
     */
    public String toString() {
        return pattern;
    }

    /**
     * Creates a matcher that will match the given input against this pattern.
     * </p>
     *
     * @param  input
     *         The character sequence to be matched
     *
     * @return  A new matcher for this pattern
     */
    public Matcher matcher(CharSequence input) {
        if (!compiled) {
            synchronized(this) {
                if (!compiled)
                    compile();
            }
        }
        Matcher m = new Matcher(this, input);
        return m;
    }

    /**
     * Returns this pattern's match flags.  </p>
     *
     * @return  The match flags specified when this pattern was compiled
     */
    public int flags() {
        return flags;
    }

    /**
     * Compiles the given regular expression and attempts to match the given
     * input against it.
     *
     * <p> An invocation of this convenience method of the form
     *
     * <blockquote><pre>
     * Pattern.matches(regex, input);</pre></blockquote>
     *
     * behaves in exactly the same way as the expression
     *
     * <blockquote><pre>
     * Pattern.compile(regex).matcher(input).matches()</pre></blockquote>
     *
     * <p> If a pattern is to be used multiple times, compiling it once and reusing
     * it will be more efficient than invoking this method each time.  </p>
     *
     * @param  regex
     *         The expression to be compiled
     *
     * @param  input
     *         The character sequence to be matched
     *
     * @throws  PatternSyntaxException
     *          If the expression's syntax is invalid
     */
    public static boolean matches(String regex, CharSequence input) {
        Pattern p = Pattern.compile(regex);
        Matcher m = p.matcher(input);
        return m.matches();
    }

    /**
     * Splits the given input sequence around matches of this pattern.
     *
     * <p> The array returned by this method contains each substring of the
     * input sequence that is terminated by another subsequence that matches
     * this pattern or is terminated by the end of the input sequence.  The
     * substrings in the array are in the order in which they occur in the
     * input.  If this pattern does not match any subsequence of the input then
     * the resulting array has just one element, namely the input sequence in
     * string form.
     *
     * <p> The <tt>limit</tt> parameter controls the number of times the
     * pattern is applied and therefore affects the length of the resulting
     * array.  If the limit <i>n</i> is greater than zero then the pattern
     * will be applied at most <i>n</i>&nbsp;-&nbsp;1 times, the array's
     * length will be no greater than <i>n</i>, and the array's last entry
     * will contain all input beyond the last matched delimiter.  If <i>n</i>
     * is non-positive then the pattern will be applied as many times as
     * possible and the array can have any length.  If <i>n</i> is zero then
     * the pattern will be applied as many times as possible, the array can
     * have any length, and trailing empty strings will be discarded.
     *
     * <p> The input <tt>"boo:and:foo"</tt>, for example, yields the following
     * results with these parameters:
     *
     * <blockquote><table cellpadding=1 cellspacing=0
     *              summary="Split examples showing regex, limit, and result">
     * <tr><th><P align="left"><i>Regex&nbsp;&nbsp;&nbsp;&nbsp;</i></th>
     *     <th><P align="left"><i>Limit&nbsp;&nbsp;&nbsp;&nbsp;</i></th>
     *     <th><P align="left"><i>Result&nbsp;&nbsp;&nbsp;&nbsp;</i></th></tr>
     * <tr><td align=center>:</td>
     *     <td align=center>2</td>
     *     <td><tt>{ "boo", "and:foo" }</tt></td></tr>
     * <tr><td align=center>:</td>
     *     <td align=center>5</td>
     *     <td><tt>{ "boo", "and", "foo" }</tt></td></tr>
     * <tr><td align=center>:</td>
     *     <td align=center>-2</td>
     *     <td><tt>{ "boo", "and", "foo" }</tt></td></tr>
     * <tr><td align=center>o</td>
     *     <td align=center>5</td>
     *     <td><tt>{ "b", "", ":and:f", "", "" }</tt></td></tr>
     * <tr><td align=center>o</td>
     *     <td align=center>-2</td>
     *     <td><tt>{ "b", "", ":and:f", "", "" }</tt></td></tr>
     * <tr><td align=center>o</td>
     *     <td align=center>0</td>
     *     <td><tt>{ "b", "", ":and:f" }</tt></td></tr>
     * </table></blockquote>
     *
     *
     * @param  input
     *         The character sequence to be split
     *
     * @param  limit
     *         The result threshold, as described above
     *
     * @return  The array of strings computed by splitting the input
     *          around matches of this pattern
     */
    public String[] split(CharSequence input, int limit) {
        int index = 0;
        boolean matchLimited = limit > 0;
        ArrayList<String> matchList = new ArrayList<>();
        Matcher m = matcher(input);

        // Add segments before each match found
        while(m.find()) {
            if (!matchLimited || matchList.size() < limit - 1) {
                String match = input.subSequence(index, m.start()).toString();
                matchList.add(match);
                index = m.end();
            } else if (matchList.size() == limit - 1) { // last one
                String match = input.subSequence(index,
                                                 input.length()).toString();
                matchList.add(match);
                index = m.end();
            }
        }

        // If no match was found, return this
        if (index == 0)
            return new String[] {input.toString()};

        // Add remaining segment
        if (!matchLimited || matchList.size() < limit)
            matchList.add(input.subSequence(index, input.length()).toString());

        // Construct result
        int resultSize = matchList.size();
        if (limit == 0)
            while (resultSize > 0 && matchList.get(resultSize-1).equals(""))
                resultSize--;
        String[] result = new String[resultSize];
        return matchList.subList(0, resultSize).toArray(result);
    }

    /**
     * Splits the given input sequence around matches of this pattern.
     *
     * <p> This method works as if by invoking the two-argument {@link
     * #split(java.lang.CharSequence, int) split} method with the given input
     * sequence and a limit argument of zero.  Trailing empty strings are
     * therefore not included in the resulting array. </p>
     *
     * <p> The input <tt>"boo:and:foo"</tt>, for example, yields the following
     * results with these expressions:
     *
     * <blockquote><table cellpadding=1 cellspacing=0
     *              summary="Split examples showing regex and result">
     * <tr><th><P align="left"><i>Regex&nbsp;&nbsp;&nbsp;&nbsp;</i></th>
     *     <th><P align="left"><i>Result</i></th></tr>
     * <tr><td align=center>:</td>
     *     <td><tt>{ "boo", "and", "foo" }</tt></td></tr>
     * <tr><td align=center>o</td>
     *     <td><tt>{ "b", "", ":and:f" }</tt></td></tr>
     * </table></blockquote>
     *
     *
     * @param  input
     *         The character sequence to be split
     *
     * @return  The array of strings computed by splitting the input
     *          around matches of this pattern
     */
    public String[] split(CharSequence input) {
        return split(input, 0);
    }

    /**
     * Returns a literal pattern <code>String</code> for the specified
     * <code>String</code>.
     *
     * <p>This method produces a <code>String</code> that can be used to
     * create a <code>Pattern</code> that would match the string
     * <code>s</code> as if it were a literal pattern.</p> Metacharacters
     * or escape sequences in the input sequence will be given no special
     * meaning.
     *
     * @param  s The string to be literalized
     * @return  A literal string replacement
     * @since 1.5
     */
    public static String quote(String s) {
        int slashEIndex = s.indexOf("\\E");
        if (slashEIndex == -1)
            return "\\Q" + s + "\\E";

        StringBuilder sb = new StringBuilder(s.length() * 2);
        sb.append("\\Q");
        slashEIndex = 0;
        int current = 0;
        while ((slashEIndex = s.indexOf("\\E", current)) != -1) {
            sb.append(s.substring(current, slashEIndex));
            current = slashEIndex + 2;
            sb.append("\\E\\\\E\\Q");
        }
        sb.append(s.substring(current, s.length()));
        sb.append("\\E");
        return sb.toString();
    }

    /**
     * Recompile the Pattern instance from a stream.  The original pattern
     * string is read in and the object tree is recompiled from it.
     */
    private void readObject(java.io.ObjectInputStream s)
        throws java.io.IOException, ClassNotFoundException {

        // Read in all fields
        s.defaultReadObject();

        // Initialize counts
        capturingGroupCount = 1;
        localCount = 0;

        // if length > 0, the Pattern is lazily compiled
        compiled = false;
        if (pattern.length() == 0) {
            root = new Start(lastAccept);
            matchRoot = lastAccept;
            compiled = true;
        }
    }

    /**
     * This private constructor is used to create all Patterns. The pattern
     * string and match flags are all that is needed to completely describe
     * a Pattern. An empty pattern string results in an object tree with
     * only a Start node and a LastNode node.
     */
    private Pattern(String p, int f) {
        pattern = p;
        flags = f;

        // to use UNICODE_CASE if UNICODE_CHARACTER_CLASS present
        if ((flags & UNICODE_CHARACTER_CLASS) != 0)
            flags |= UNICODE_CASE;

        // Reset group index count
        capturingGroupCount = 1;
        localCount = 0;

        if (pattern.length() > 0) {
            compile();
        } else {
            root = new Start(lastAccept);
            matchRoot = lastAccept;
        }
    }

    /**
     * The pattern is converted to normalizedD form and then a pure group
     * is constructed to match canonical equivalences of the characters.
     */
    private void normalize() {
        boolean inCharClass = false;
        int lastCodePoint = -1;

        // Convert pattern into normalizedD form
        normalizedPattern = Normalizer.normalize(pattern, Normalizer.Form.NFD);
        patternLength = normalizedPattern.length();

        // Modify pattern to match canonical equivalences
        StringBuilder newPattern = new StringBuilder(patternLength);
        for(int i=0; i<patternLength; ) {
            int c = normalizedPattern.codePointAt(i);
            StringBuilder sequenceBuffer;
            if ((Character.getType(c) == Character.NON_SPACING_MARK)
                && (lastCodePoint != -1)) {
                sequenceBuffer = new StringBuilder();
                sequenceBuffer.appendCodePoint(lastCodePoint);
                sequenceBuffer.appendCodePoint(c);
                while(Character.getType(c) == Character.NON_SPACING_MARK) {
                    i += Character.charCount(c);
                    if (i >= patternLength)
                        break;
                    c = normalizedPattern.codePointAt(i);
                    sequenceBuffer.appendCodePoint(c);
                }
                String ea = produceEquivalentAlternation(
                                               sequenceBuffer.toString());
                newPattern.setLength(newPattern.length()-Character.charCount(lastCodePoint));
                newPattern.append("(?:").append(ea).append(")");
            } else if (c == '[' && lastCodePoint != '\\') {
                i = normalizeCharClass(newPattern, i);
            } else {
                newPattern.appendCodePoint(c);
            }
            lastCodePoint = c;
            i += Character.charCount(c);
        }
        normalizedPattern = newPattern.toString();
    }

    /**
     * Complete the character class being parsed and add a set
     * of alternations to it that will match the canonical equivalences
     * of the characters within the class.
     */
    private int normalizeCharClass(StringBuilder newPattern, int i) {
        StringBuilder charClass = new StringBuilder();
        StringBuilder eq = null;
        int lastCodePoint = -1;
        String result;

        i++;
        charClass.append("[");
        while(true) {
            int c = normalizedPattern.codePointAt(i);
            StringBuilder sequenceBuffer;

            if (c == ']' && lastCodePoint != '\\') {
                charClass.append((char)c);
                break;
            } else if (Character.getType(c) == Character.NON_SPACING_MARK) {
                sequenceBuffer = new StringBuilder();
                sequenceBuffer.appendCodePoint(lastCodePoint);
                while(Character.getType(c) == Character.NON_SPACING_MARK) {
                    sequenceBuffer.appendCodePoint(c);
                    i += Character.charCount(c);
                    if (i >= normalizedPattern.length())
                        break;
                    c = normalizedPattern.codePointAt(i);
                }
                String ea = produceEquivalentAlternation(
                                                  sequenceBuffer.toString());

                charClass.setLength(charClass.length()-Character.charCount(lastCodePoint));
                if (eq == null)
                    eq = new StringBuilder();
                eq.append('|');
                eq.append(ea);
            } else {
                charClass.appendCodePoint(c);
                i++;
            }
            if (i == normalizedPattern.length())
                throw error("Unclosed character class");
            lastCodePoint = c;
        }

        if (eq != null) {
            result = "(?:"+charClass.toString()+eq.toString()+")";
        } else {
            result = charClass.toString();
        }

        newPattern.append(result);
        return i;
    }

    /**
     * Given a specific sequence composed of a regular character and
     * combining marks that follow it, produce the alternation that will
     * match all canonical equivalences of that sequence.
     */
    private String produceEquivalentAlternation(String source) {
        int len = countChars(source, 0, 1);
        if (source.length() == len)
            // source has one character.
            return source;

        String base = source.substring(0,len);
        String combiningMarks = source.substring(len);

        String[] perms = producePermutations(combiningMarks);
        StringBuilder result = new StringBuilder(source);

        // Add combined permutations
        for(int x=0; x<perms.length; x++) {
            String next = base + perms[x];
            if (x>0)
                result.append("|"+next);
            next = composeOneStep(next);
            if (next != null)
                result.append("|"+produceEquivalentAlternation(next));
        }
        return result.toString();
    }

    /**
     * Returns an array of strings that have all the possible
     * permutations of the characters in the input string.
     * This is used to get a list of all possible orderings
     * of a set of combining marks. Note that some of the permutations
     * are invalid because of combining class collisions, and these
     * possibilities must be removed because they are not canonically
     * equivalent.
     */
    private String[] producePermutations(String input) {
        if (input.length() == countChars(input, 0, 1))
            return new String[] {input};

        if (input.length() == countChars(input, 0, 2)) {
            int c0 = Character.codePointAt(input, 0);
            int c1 = Character.codePointAt(input, Character.charCount(c0));
            if (getClass(c1) == getClass(c0)) {
                return new String[] {input};
            }
            String[] result = new String[2];
            result[0] = input;
            StringBuilder sb = new StringBuilder(2);
            sb.appendCodePoint(c1);
            sb.appendCodePoint(c0);
            result[1] = sb.toString();
            return result;
        }

        int length = 1;
        int nCodePoints = countCodePoints(input);
        for(int x=1; x<nCodePoints; x++)
            length = length * (x+1);

        String[] temp = new String[length];

        int combClass[] = new int[nCodePoints];
        for(int x=0, i=0; x<nCodePoints; x++) {
            int c = Character.codePointAt(input, i);
            combClass[x] = getClass(c);
            i +=  Character.charCount(c);
        }

        // For each char, take it out and add the permutations
        // of the remaining chars
        int index = 0;
        int len;
        // offset maintains the index in code units.
loop:   for(int x=0, offset=0; x<nCodePoints; x++, offset+=len) {
            len = countChars(input, offset, 1);
            boolean skip = false;
            for(int y=x-1; y>=0; y--) {
                if (combClass[y] == combClass[x]) {
                    continue loop;
                }
            }
            StringBuilder sb = new StringBuilder(input);
            String otherChars = sb.delete(offset, offset+len).toString();
            String[] subResult = producePermutations(otherChars);

            String prefix = input.substring(offset, offset+len);
            for(int y=0; y<subResult.length; y++)
                temp[index++] =  prefix + subResult[y];
        }
        String[] result = new String[index];
        for (int x=0; x<index; x++)
            result[x] = temp[x];
        return result;
    }

    private int getClass(int c) {
        return sun.text.Normalizer.getCombiningClass(c);
    }

    /**
     * Attempts to compose input by combining the first character
     * with the first combining mark following it. Returns a String
     * that is the composition of the leading character with its first
     * combining mark followed by the remaining combining marks. Returns
     * null if the first two characters cannot be further composed.
     */
    private String composeOneStep(String input) {
        int len = countChars(input, 0, 2);
        String firstTwoCharacters = input.substring(0, len);
        String result = Normalizer.normalize(firstTwoCharacters, Normalizer.Form.NFC);

        if (result.equals(firstTwoCharacters))
            return null;
        else {
            String remainder = input.substring(len);
            return result + remainder;
        }
    }

    /**
     * Preprocess any \Q...\E sequences in `temp', meta-quoting them.
     * See the description of `quotemeta' in perlfunc(1).
     */
    private void RemoveQEQuoting() {
        final int pLen = patternLength;
        int i = 0;
        while (i < pLen-1) {
            if (temp[i] != '\\')
                i += 1;
            else if (temp[i + 1] != 'Q')
                i += 2;
            else
                break;
        }
        if (i >= pLen - 1)    // No \Q sequence found
            return;
        int j = i;
        i += 2;
        int[] newtemp = new int[j + 2*(pLen-i) + 2];
        System.arraycopy(temp, 0, newtemp, 0, j);

        boolean inQuote = true;
        while (i < pLen) {
            int c = temp[i++];
            if (! ASCII.isAscii(c) || ASCII.isAlnum(c)) {
                newtemp[j++] = c;
            } else if (c != '\\') {
                if (inQuote) newtemp[j++] = '\\';
                newtemp[j++] = c;
            } else if (inQuote) {
                if (temp[i] == 'E') {
                    i++;
                    inQuote = false;
                } else {
                    newtemp[j++] = '\\';
                    newtemp[j++] = '\\';
                }
            } else {
                if (temp[i] == 'Q') {
                    i++;
                    inQuote = true;
                } else {
                    newtemp[j++] = c;
                    if (i != pLen)
                        newtemp[j++] = temp[i++];
                }
            }
        }

        patternLength = j;
        temp = Arrays.copyOf(newtemp, j + 2); // double zero termination
    }

    /**
     * Copies regular expression to an int array and invokes the parsing
     * of the expression which will create the object tree.
     */
    private void compile() {
        // Handle canonical equivalences
        if (has(CANON_EQ) && !has(LITERAL)) {
            normalize();
        } else {
            normalizedPattern = pattern;
        }
        patternLength = normalizedPattern.length();

        // Copy pattern to int array for convenience
        // Use double zero to terminate pattern
        temp = new int[patternLength + 2];

        hasSupplementary = false;
        int c, count = 0;
        // Convert all chars into code points
        for (int x = 0; x < patternLength; x += Character.charCount(c)) {
            c = normalizedPattern.codePointAt(x);
            if (isSupplementary(c)) {
                hasSupplementary = true;
            }
            temp[count++] = c;
        }

        patternLength = count;   // patternLength now in code points

        if (! has(LITERAL))
            RemoveQEQuoting();

        // Allocate all temporary objects here.
        buffer = new int[32];
        groupNodes = new GroupHead[10];
        namedGroups = null;

        if (has(LITERAL)) {
            // Literal pattern handling
            matchRoot = newSlice(temp, patternLength, hasSupplementary);
            matchRoot.next = lastAccept;
        } else {
            // Start recursive descent parsing
            matchRoot = expr(lastAccept);
            // Check extra pattern characters
            if (patternLength != cursor) {
                if (peek() == ')') {
                    throw error("Unmatched closing ')'");
                } else {
                    throw error("Unexpected internal error");
                }
            }
        }

        // Peephole optimization
        if (matchRoot instanceof Slice) {
            root = BnM.optimize(matchRoot);
            if (root == matchRoot) {
                root = hasSupplementary ? new StartS(matchRoot) : new Start(matchRoot);
            }
        } else if (matchRoot instanceof Begin || matchRoot instanceof First) {
            root = matchRoot;
        } else {
            root = hasSupplementary ? new StartS(matchRoot) : new Start(matchRoot);
        }

        // Release temporary storage
        temp = null;
        buffer = null;
        groupNodes = null;
        patternLength = 0;
        compiled = true;
    }

    Map<String, Integer> namedGroups() {
        if (namedGroups == null)
            namedGroups = new HashMap<>(2);
        return namedGroups;
    }

    /**
     * Used to print out a subtree of the Pattern to help with debugging.
     */
    private static void printObjectTree(Node node) {
        while(node != null) {
            if (node instanceof Prolog) {
                System.out.println(node);
                printObjectTree(((Prolog)node).loop);
                System.out.println("**** end contents prolog loop");
            } else if (node instanceof Loop) {
                System.out.println(node);
                printObjectTree(((Loop)node).body);
                System.out.println("**** end contents Loop body");
            } else if (node instanceof Curly) {
                System.out.println(node);
                printObjectTree(((Curly)node).atom);
                System.out.println("**** end contents Curly body");
            } else if (node instanceof GroupCurly) {
                System.out.println(node);
                printObjectTree(((GroupCurly)node).atom);
                System.out.println("**** end contents GroupCurly body");
            } else if (node instanceof GroupTail) {
                System.out.println(node);
                System.out.println("Tail next is "+node.next);
                return;
            } else {
                System.out.println(node);
            }
            node = node.next;
            if (node != null)
                System.out.println("->next:");
            if (node == Pattern.accept) {
                System.out.println("Accept Node");
                node = null;
            }
       }
    }

    /**
     * Used to accumulate information about a subtree of the object graph
     * so that optimizations can be applied to the subtree.
     */
    static final class TreeInfo {
        int minLength;
        int maxLength;
        boolean maxValid;
        boolean deterministic;

        TreeInfo() {
            reset();
        }
        void reset() {
            minLength = 0;
            maxLength = 0;
            maxValid = true;
            deterministic = true;
        }
    }

    /*
     * The following private methods are mainly used to improve the
     * readability of the code. In order to let the Java compiler easily
     * inline them, we should not put many assertions or error checks in them.
     */

    /**
     * Indicates whether a particular flag is set or not.
     */
    private boolean has(int f) {
        return (flags & f) != 0;
    }

    /**
     * Match next character, signal error if failed.
     */
    private void accept(int ch, String s) {
        int testChar = temp[cursor++];
        if (has(COMMENTS))
            testChar = parsePastWhitespace(testChar);
        if (ch != testChar) {
            throw error(s);
        }
    }

    /**
     * Mark the end of pattern with a specific character.
     */
    private void mark(int c) {
        temp[patternLength] = c;
    }

    /**
     * Peek the next character, and do not advance the cursor.
     */
    private int peek() {
        int ch = temp[cursor];
        if (has(COMMENTS))
            ch = peekPastWhitespace(ch);
        return ch;
    }

    /**
     * Read the next character, and advance the cursor by one.
     */
    private int read() {
        int ch = temp[cursor++];
        if (has(COMMENTS))
            ch = parsePastWhitespace(ch);
        return ch;
    }

    /**
     * Read the next character, and advance the cursor by one,
     * ignoring the COMMENTS setting
     */
    private int readEscaped() {
        int ch = temp[cursor++];
        return ch;
    }

    /**
     * Advance the cursor by one, and peek the next character.
     */
    private int next() {
        int ch = temp[++cursor];
        if (has(COMMENTS))
            ch = peekPastWhitespace(ch);
        return ch;
    }

    /**
     * Advance the cursor by one, and peek the next character,
     * ignoring the COMMENTS setting
     */
    private int nextEscaped() {
        int ch = temp[++cursor];
        return ch;
    }

    /**
     * If in xmode peek past whitespace and comments.
     */
    private int peekPastWhitespace(int ch) {
        while (ASCII.isSpace(ch) || ch == '#') {
            while (ASCII.isSpace(ch))
                ch = temp[++cursor];
            if (ch == '#') {
                ch = peekPastLine();
            }
        }
        return ch;
    }

    /**
     * If in xmode parse past whitespace and comments.
     */
    private int parsePastWhitespace(int ch) {
        while (ASCII.isSpace(ch) || ch == '#') {
            while (ASCII.isSpace(ch))
                ch = temp[cursor++];
            if (ch == '#')
                ch = parsePastLine();
        }
        return ch;
    }

    /**
     * xmode parse past comment to end of line.
     */
    private int parsePastLine() {
        int ch = temp[cursor++];
        while (ch != 0 && !isLineSeparator(ch))
            ch = temp[cursor++];
        return ch;
    }

    /**
     * xmode peek past comment to end of line.
     */
    private int peekPastLine() {
        int ch = temp[++cursor];
        while (ch != 0 && !isLineSeparator(ch))
            ch = temp[++cursor];
        return ch;
    }

    /**
     * Determines if character is a line separator in the current mode
     */
    private boolean isLineSeparator(int ch) {
        if (has(UNIX_LINES)) {
            return ch == '\n';
        } else {
            return (ch == '\n' ||
                    ch == '\r' ||
                    (ch|1) == '\u2029' ||
                    ch == '\u0085');
        }
    }

    /**
     * Read the character after the next one, and advance the cursor by two.
     */
    private int skip() {
        int i = cursor;
        int ch = temp[i+1];
        cursor = i + 2;
        return ch;
    }

    /**
     * Unread one next character, and retreat cursor by one.
     */
    private void unread() {
        cursor--;
    }

    /**
     * Internal method used for handling all syntax errors. The pattern is
     * displayed with a pointer to aid in locating the syntax error.
     */
    private PatternSyntaxException error(String s) {
        return new PatternSyntaxException(s, normalizedPattern,  cursor - 1);
    }

    /**
     * Determines if there is any supplementary character or unpaired
     * surrogate in the specified range.
     */
    private boolean findSupplementary(int start, int end) {
        for (int i = start; i < end; i++) {
            if (isSupplementary(temp[i]))
                return true;
        }
        return false;
    }

    /**
     * Determines if the specified code point is a supplementary
     * character or unpaired surrogate.
     */
    private static final boolean isSupplementary(int ch) {
        return ch >= Character.MIN_SUPPLEMENTARY_CODE_POINT ||
               Character.isSurrogate((char)ch);
    }

    /**
     *  The following methods handle the main parsing. They are sorted
     *  according to their precedence order, the lowest one first.
     */

    /**
     * The expression is parsed with branch nodes added for alternations.
     * This may be called recursively to parse sub expressions that may
     * contain alternations.
     */
    private Node expr(Node end) {
        Node prev = null;
        Node firstTail = null;
        Node branchConn = null;

        for (;;) {
            Node node = sequence(end);
            Node nodeTail = root;      //double return
            if (prev == null) {
                prev = node;
                firstTail = nodeTail;
            } else {
                // Branch
                if (branchConn == null) {
                    branchConn = new BranchConn();
                    branchConn.next = end;
                }
                if (node == end) {
                    // if the node returned from sequence() is "end"
                    // we have an empty expr, set a null atom into
                    // the branch to indicate to go "next" directly.
                    node = null;
                } else {
                    // the "tail.next" of each atom goes to branchConn
                    nodeTail.next = branchConn;
                }
                if (prev instanceof Branch) {
                    ((Branch)prev).add(node);
                } else {
                    if (prev == end) {
                        prev = null;
                    } else {
                        // replace the "end" with "branchConn" at its tail.next
                        // when put the "prev" into the branch as the first atom.
                        firstTail.next = branchConn;
                    }
                    prev = new Branch(prev, node, branchConn);
                }
            }
            if (peek() != '|') {
                return prev;
            }
            next();
        }
    }

    /**
     * Parsing of sequences between alternations.
     */
    private Node sequence(Node end) {
        Node head = null;
        Node tail = null;
        Node node = null;
    LOOP:
        for (;;) {
            int ch = peek();
            switch (ch) {
            case '(':
                // Because group handles its own closure,
                // we need to treat it differently
                node = group0();
                // Check for comment or flag group
                if (node == null)
                    continue;
                if (head == null)
                    head = node;
                else
                    tail.next = node;
                // Double return: Tail was returned in root
                tail = root;
                continue;
            case '[':
                node = clazz(true);
                break;
            case '\\':
                ch = nextEscaped();
                if (ch == 'p' || ch == 'P') {
                    boolean oneLetter = true;
                    boolean comp = (ch == 'P');
                    ch = next(); // Consume { if present
                    if (ch != '{') {
                        unread();
                    } else {
                        oneLetter = false;
                    }
                    node = family(oneLetter, comp);
                } else {
                    unread();
                    node = atom();
                }
                break;
            case '^':
                next();
                if (has(MULTILINE)) {
                    if (has(UNIX_LINES))
                        node = new UnixCaret();
                    else
                        node = new Caret();
                } else {
                    node = new Begin();
                }
                break;
            case '$':
                next();
                if (has(UNIX_LINES))
                    node = new UnixDollar(has(MULTILINE));
                else
                    node = new Dollar(has(MULTILINE));
                break;
            case '.':
                next();
                if (has(DOTALL)) {
                    node = new All();
                } else {
                    if (has(UNIX_LINES))
                        node = new UnixDot();
                    else {
                        node = new Dot();
                    }
                }
                break;
            case '|':
            case ')':
                break LOOP;
            case ']': // Now interpreting dangling ] and } as literals
            case '}':
                node = atom();
                break;
            case '?':
            case '*':
            case '+':
                next();
                throw error("Dangling meta character '" + ((char)ch) + "'");
            case 0:
                if (cursor >= patternLength) {
                    break LOOP;
                }
                // Fall through
            default:
                node = atom();
                break;
            }

            node = closure(node);

            if (head == null) {
                head = tail = node;
            } else {
                tail.next = node;
                tail = node;
            }
        }
        if (head == null) {
            return end;
        }
        tail.next = end;
        root = tail;      //double return
        return head;
    }

    /**
     * Parse and add a new Single or Slice.
     */
    private Node atom() {
        int first = 0;
        int prev = -1;
        boolean hasSupplementary = false;
        int ch = peek();
        for (;;) {
            switch (ch) {
            case '*':
            case '+':
            case '?':
            case '{':
                if (first > 1) {
                    cursor = prev;    // Unwind one character
                    first--;
                }
                break;
            case '$':
            case '.':
            case '^':
            case '(':
            case '[':
            case '|':
            case ')':
                break;
            case '\\':
                ch = nextEscaped();
                if (ch == 'p' || ch == 'P') { // Property
                    if (first > 0) { // Slice is waiting; handle it first
                        unread();
                        break;
                    } else { // No slice; just return the family node
                        boolean comp = (ch == 'P');
                        boolean oneLetter = true;
                        ch = next(); // Consume { if present
                        if (ch != '{')
                            unread();
                        else
                            oneLetter = false;
                        return family(oneLetter, comp);
                    }
                }
                unread();
                prev = cursor;
                ch = escape(false, first == 0);
                if (ch >= 0) {
                    append(ch, first);
                    first++;
                    if (isSupplementary(ch)) {
                        hasSupplementary = true;
                    }
                    ch = peek();
                    continue;
                } else if (first == 0) {
                    return root;
                }
                // Unwind meta escape sequence
                cursor = prev;
                break;
            case 0:
                if (cursor >= patternLength) {
                    break;
                }
                // Fall through
            default:
                prev = cursor;
                append(ch, first);
                first++;
                if (isSupplementary(ch)) {
                    hasSupplementary = true;
                }
                ch = next();
                continue;
            }
            break;
        }
        if (first == 1) {
            return newSingle(buffer[0]);
        } else {
            return newSlice(buffer, first, hasSupplementary);
        }
    }

    private void append(int ch, int len) {
        if (len >= buffer.length) {
            int[] tmp = new int[len+len];
            System.arraycopy(buffer, 0, tmp, 0, len);
            buffer = tmp;
        }
        buffer[len] = ch;
    }

    /**
     * Parses a backref greedily, taking as many numbers as it
     * can. The first digit is always treated as a backref, but
     * multi digit numbers are only treated as a backref if at
     * least that many backrefs exist at this point in the regex.
     */
    private Node ref(int refNum) {
        boolean done = false;
        while(!done) {
            int ch = peek();
            switch(ch) {
            case '0':
            case '1':
            case '2':
            case '3':
            case '4':
            case '5':
            case '6':
            case '7':
            case '8':
            case '9':
                int newRefNum = (refNum * 10) + (ch - '0');
                // Add another number if it doesn't make a group
                // that doesn't exist
                if (capturingGroupCount - 1 < newRefNum) {
                    done = true;
                    break;
                }
                refNum = newRefNum;
                read();
                break;
            default:
                done = true;
                break;
            }
        }
        if (has(CASE_INSENSITIVE))
            return new CIBackRef(refNum, has(UNICODE_CASE));
        else
            return new BackRef(refNum);
    }

    /**
     * Parses an escape sequence to determine the actual value that needs
     * to be matched.
     * If -1 is returned and create was true a new object was added to the tree
     * to handle the escape sequence.
     * If the returned value is greater than zero, it is the value that
     * matches the escape sequence.
     */
    private int escape(boolean inclass, boolean create) {
        int ch = skip();
        switch (ch) {
        case '0':
            return o();
        case '1':
        case '2':
        case '3':
        case '4':
        case '5':
        case '6':
        case '7':
        case '8':
        case '9':
            if (inclass) break;
            if (create) {
                root = ref((ch - '0'));
            }
            return -1;
        case 'A':
            if (inclass) break;
            if (create) root = new Begin();
            return -1;
        case 'B':
            if (inclass) break;
            if (create) root = new Bound(Bound.NONE, has(UNICODE_CHARACTER_CLASS));
            return -1;
        case 'C':
            break;
        case 'D':
            if (create) root = has(UNICODE_CHARACTER_CLASS)
                               ? new Utype(UnicodeProp.DIGIT).complement()
                               : new Ctype(ASCII.DIGIT).complement();
            return -1;
        case 'E':
        case 'F':
            break;
        case 'G':
            if (inclass) break;
            if (create) root = new LastMatch();
            return -1;
        case 'H':
        case 'I':
        case 'J':
        case 'K':
        case 'L':
        case 'M':
        case 'N':
        case 'O':
        case 'P':
        case 'Q':
        case 'R':
            break;
        case 'S':
            if (create) root = has(UNICODE_CHARACTER_CLASS)
                               ? new Utype(UnicodeProp.WHITE_SPACE).complement()
                               : new Ctype(ASCII.SPACE).complement();
            return -1;
        case 'T':
        case 'U':
        case 'V':
            break;
        case 'W':
            if (create) root = has(UNICODE_CHARACTER_CLASS)
                               ? new Utype(UnicodeProp.WORD).complement()
                               : new Ctype(ASCII.WORD).complement();
            return -1;
        case 'X':
        case 'Y':
            break;
        case 'Z':
            if (inclass) break;
            if (create) {
                if (has(UNIX_LINES))
                    root = new UnixDollar(false);
                else
                    root = new Dollar(false);
            }
            return -1;
        case 'a':
            return '\007';
        case 'b':
            if (inclass) break;
            if (create) root = new Bound(Bound.BOTH, has(UNICODE_CHARACTER_CLASS));
            return -1;
        case 'c':
            return c();
        case 'd':
            if (create) root = has(UNICODE_CHARACTER_CLASS)
                               ? new Utype(UnicodeProp.DIGIT)
                               : new Ctype(ASCII.DIGIT);
            return -1;
        case 'e':
            return '\033';
        case 'f':
            return '\f';
        case 'g':
        case 'h':
        case 'i':
        case 'j':
            break;
        case 'k':
            if (inclass)
                break;
            if (read() != '<')
                throw error("\\k is not followed by '<' for named capturing group");
            String name = groupname(read());
            if (!namedGroups().containsKey(name))
                throw error("(named capturing group <"+ name+"> does not exit");
            if (create) {
                if (has(CASE_INSENSITIVE))
                    root = new CIBackRef(namedGroups().get(name), has(UNICODE_CASE));
                else
                    root = new BackRef(namedGroups().get(name));
            }
            return -1;
        case 'l':
        case 'm':
            break;
        case 'n':
            return '\n';
        case 'o':
        case 'p':
        case 'q':
            break;
        case 'r':
            return '\r';
        case 's':
            if (create) root = has(UNICODE_CHARACTER_CLASS)
                               ? new Utype(UnicodeProp.WHITE_SPACE)
                               : new Ctype(ASCII.SPACE);
            return -1;
        case 't':
            return '\t';
        case 'u':
            return u();
        case 'v':
            return '\013';
        case 'w':
            if (create) root = has(UNICODE_CHARACTER_CLASS)
                               ? new Utype(UnicodeProp.WORD)
                               : new Ctype(ASCII.WORD);
            return -1;
        case 'x':
            return x();
        case 'y':
            break;
        case 'z':
            if (inclass) break;
            if (create) root = new End();
            return -1;
        default:
            return ch;
        }
        throw error("Illegal/unsupported escape sequence");
    }

    /**
     * Parse a character class, and return the node that matches it.
     *
     * Consumes a ] on the way out if consume is true. Usually consume
     * is true except for the case of [abc&&def] where def is a separate
     * right hand node with "understood" brackets.
     */
    private CharProperty clazz(boolean consume) {
        CharProperty prev = null;
        CharProperty node = null;
        BitClass bits = new BitClass();
        boolean include = true;
        boolean firstInClass = true;
        int ch = next();
        for (;;) {
            switch (ch) {
                case '^':
                    // Negates if first char in a class, otherwise literal
                    if (firstInClass) {
                        if (temp[cursor-1] != '[')
                            break;
                        ch = next();
                        include = !include;
                        continue;
                    } else {
                        // ^ not first in class, treat as literal
                        break;
                    }
                case '[':
                    firstInClass = false;
                    node = clazz(true);
                    if (prev == null)
                        prev = node;
                    else
                        prev = union(prev, node);
                    ch = peek();
                    continue;
                case '&':
                    firstInClass = false;
                    ch = next();
                    if (ch == '&') {
                        ch = next();
                        CharProperty rightNode = null;
                        while (ch != ']' && ch != '&') {
                            if (ch == '[') {
                                if (rightNode == null)
                                    rightNode = clazz(true);
                                else
                                    rightNode = union(rightNode, clazz(true));
                            } else { // abc&&def
                                unread();
                                rightNode = clazz(false);
                            }
                            ch = peek();
                        }
                        if (rightNode != null)
                            node = rightNode;
                        if (prev == null) {
                            if (rightNode == null)
                                throw error("Bad class syntax");
                            else
                                prev = rightNode;
                        } else {
                            prev = intersection(prev, node);
                        }
                    } else {
                        // treat as a literal &
                        unread();
                        break;
                    }
                    continue;
                case 0:
                    firstInClass = false;
                    if (cursor >= patternLength)
                        throw error("Unclosed character class");
                    break;
                case ']':
                    firstInClass = false;
                    if (prev != null) {
                        if (consume)
                            next();
                        return prev;
                    }
                    break;
                default:
                    firstInClass = false;
                    break;
            }
            node = range(bits);
            if (include) {
                if (prev == null) {
                    prev = node;
                } else {
                    if (prev != node)
                        prev = union(prev, node);
                }
            } else {
                if (prev == null) {
                    prev = node.complement();
                } else {
                    if (prev != node)
                        prev = setDifference(prev, node);
                }
            }
            ch = peek();
        }
    }

    private CharProperty bitsOrSingle(BitClass bits, int ch) {
        /* Bits can only handle codepoints in [u+0000-u+00ff] range.
           Use "single" node instead of bits when dealing with unicode
           case folding for codepoints listed below.
           (1)Uppercase out of range: u+00ff, u+00b5
              toUpperCase(u+00ff) -> u+0178
              toUpperCase(u+00b5) -> u+039c
           (2)LatinSmallLetterLongS u+17f
              toUpperCase(u+017f) -> u+0053
           (3)LatinSmallLetterDotlessI u+131
              toUpperCase(u+0131) -> u+0049
           (4)LatinCapitalLetterIWithDotAbove u+0130
              toLowerCase(u+0130) -> u+0069
           (5)KelvinSign u+212a
              toLowerCase(u+212a) ==> u+006B
           (6)AngstromSign u+212b
              toLowerCase(u+212b) ==> u+00e5
        */
        int d;
        if (ch < 256 &&
            !(has(CASE_INSENSITIVE) && has(UNICODE_CASE) &&
              (ch == 0xff || ch == 0xb5 ||
               ch == 0x49 || ch == 0x69 ||  //I and i
               ch == 0x53 || ch == 0x73 ||  //S and s
               ch == 0x4b || ch == 0x6b ||  //K and k
               ch == 0xc5 || ch == 0xe5)))  //A+ring
            return bits.add(ch, flags());
        return newSingle(ch);
    }

    /**
     * Parse a single character or a character range in a character class
     * and return its representative node.
     */
    private CharProperty range(BitClass bits) {
        int ch = peek();
        if (ch == '\\') {
            ch = nextEscaped();
            if (ch == 'p' || ch == 'P') { // A property
                boolean comp = (ch == 'P');
                boolean oneLetter = true;
                // Consume { if present
                ch = next();
                if (ch != '{')
                    unread();
                else
                    oneLetter = false;
                return family(oneLetter, comp);
            } else { // ordinary escape
                unread();
                ch = escape(true, true);
                if (ch == -1)
                    return (CharProperty) root;
            }
        } else {
            ch = single();
        }
        if (ch >= 0) {
            if (peek() == '-') {
                int endRange = temp[cursor+1];
                if (endRange == '[') {
                    return bitsOrSingle(bits, ch);
                }
                if (endRange != ']') {
                    next();
                    int m = single();
                    if (m < ch)
                        throw error("Illegal character range");
                    if (has(CASE_INSENSITIVE))
                        return caseInsensitiveRangeFor(ch, m);
                    else
                        return rangeFor(ch, m);
                }
            }
            return bitsOrSingle(bits, ch);
        }
        throw error("Unexpected character '"+((char)ch)+"'");
    }

    private int single() {
        int ch = peek();
        switch (ch) {
        case '\\':
            return escape(true, false);
        default:
            next();
            return ch;
        }
    }

    /**
     * Parses a Unicode character family and returns its representative node.
     */
    private CharProperty family(boolean singleLetter,
                                boolean maybeComplement)
    {
        next();
        String name;
        CharProperty node = null;

        if (singleLetter) {
            int c = temp[cursor];
            if (!Character.isSupplementaryCodePoint(c)) {
                name = String.valueOf((char)c);
            } else {
                name = new String(temp, cursor, 1);
            }
            read();
        } else {
            int i = cursor;
            mark('}');
            while(read() != '}') {
            }
            mark('\000');
            int j = cursor;
            if (j > patternLength)
                throw error("Unclosed character family");
            if (i + 1 >= j)
                throw error("Empty character family");
            name = new String(temp, i, j-i-1);
        }

        int i = name.indexOf('=');
        if (i != -1) {
            // property construct \p{name=value}
            String value = name.substring(i + 1);
            name = name.substring(0, i).toLowerCase(Locale.ENGLISH);
            if ("sc".equals(name) || "script".equals(name)) {
                node = unicodeScriptPropertyFor(value);
            } else if ("blk".equals(name) || "block".equals(name)) {
                node = unicodeBlockPropertyFor(value);
            } else if ("gc".equals(name) || "general_category".equals(name)) {
                node = charPropertyNodeFor(value);
            } else {
                throw error("Unknown Unicode property {name=<" + name + ">, "
                             + "value=<" + value + ">}");
            }
        } else {
            if (name.startsWith("In")) {
                // \p{inBlockName}
                node = unicodeBlockPropertyFor(name.substring(2));
            } else if (name.startsWith("Is")) {
                // \p{isGeneralCategory} and \p{isScriptName}
                name = name.substring(2);
                UnicodeProp uprop = UnicodeProp.forName(name);
                if (uprop != null)
                    node = new Utype(uprop);
                if (node == null)
                    node = CharPropertyNames.charPropertyFor(name);
                if (node == null)
                    node = unicodeScriptPropertyFor(name);
            } else {
                if (has(UNICODE_CHARACTER_CLASS)) {
                    UnicodeProp uprop = UnicodeProp.forPOSIXName(name);
                    if (uprop != null)
                        node = new Utype(uprop);
                }
                if (node == null)
                    node = charPropertyNodeFor(name);
            }
        }
        if (maybeComplement) {
            if (node instanceof Category || node instanceof Block)
                hasSupplementary = true;
            node = node.complement();
        }
        return node;
    }


    /**
     * Returns a CharProperty matching all characters belong to
     * a UnicodeScript.
     */
    private CharProperty unicodeScriptPropertyFor(String name) {
        final Character.UnicodeScript script;
        try {
            script = Character.UnicodeScript.forName(name);
        } catch (IllegalArgumentException iae) {
            throw error("Unknown character script name {" + name + "}");
        }
        return new Script(script);
    }

    /**
     * Returns a CharProperty matching all characters in a UnicodeBlock.
     */
    private CharProperty unicodeBlockPropertyFor(String name) {
        final Character.UnicodeBlock block;
        try {
            block = Character.UnicodeBlock.forName(name);
        } catch (IllegalArgumentException iae) {
            throw error("Unknown character block name {" + name + "}");
        }
        return new Block(block);
    }

    /**
     * Returns a CharProperty matching all characters in a named property.
     */
    private CharProperty charPropertyNodeFor(String name) {
        CharProperty p = CharPropertyNames.charPropertyFor(name);
        if (p == null)
            throw error("Unknown character property name {" + name + "}");
        return p;
    }

    /**
     * Parses and returns the name of a "named capturing group", the trailing
     * ">" is consumed after parsing.
     */
    private String groupname(int ch) {
        StringBuilder sb = new StringBuilder();
        sb.append(Character.toChars(ch));
        while (ASCII.isLower(ch=read()) || ASCII.isUpper(ch) ||
               ASCII.isDigit(ch)) {
            sb.append(Character.toChars(ch));
        }
        if (sb.length() == 0)
            throw error("named capturing group has 0 length name");
        if (ch != '>')
            throw error("named capturing group is missing trailing '>'");
        return sb.toString();
    }

    /**
     * Parses a group and returns the head node of a set of nodes that process
     * the group. Sometimes a double return system is used where the tail is
     * returned in root.
     */
    private Node group0() {
        boolean capturingGroup = false;
        Node head = null;
        Node tail = null;
        int save = flags;
        root = null;
        int ch = next();
        if (ch == '?') {
            ch = skip();
            switch (ch) {
            case ':':   //  (?:xxx) pure group
                head = createGroup(true);
                tail = root;
                head.next = expr(tail);
                break;
            case '=':   // (?=xxx) and (?!xxx) lookahead
            case '!':
                head = createGroup(true);
                tail = root;
                head.next = expr(tail);
                if (ch == '=') {
                    head = tail = new Pos(head);
                } else {
                    head = tail = new Neg(head);
                }
                break;
            case '>':   // (?>xxx)  independent group
                head = createGroup(true);
                tail = root;
                head.next = expr(tail);
                head = tail = new Ques(head, INDEPENDENT);
                break;
            case '<':   // (?<xxx)  look behind
                ch = read();
                if (ASCII.isLower(ch) || ASCII.isUpper(ch)) {
                    // named captured group
                    String name = groupname(ch);
                    if (namedGroups().containsKey(name))
                        throw error("Named capturing group <" + name
                                    + "> is already defined");
                    capturingGroup = true;
                    head = createGroup(false);
                    tail = root;
                    namedGroups().put(name, capturingGroupCount-1);
                    head.next = expr(tail);
                    break;
                }
                int start = cursor;
                head = createGroup(true);
                tail = root;
                head.next = expr(tail);
                tail.next = lookbehindEnd;
                TreeInfo info = new TreeInfo();
                head.study(info);
                if (info.maxValid == false) {
                    throw error("Look-behind group does not have "
                                + "an obvious maximum length");
                }
                boolean hasSupplementary = findSupplementary(start, patternLength);
                if (ch == '=') {
                    head = tail = (hasSupplementary ?
                                   new BehindS(head, info.maxLength,
                                               info.minLength) :
                                   new Behind(head, info.maxLength,
                                              info.minLength));
                } else if (ch == '!') {
                    head = tail = (hasSupplementary ?
                                   new NotBehindS(head, info.maxLength,
                                                  info.minLength) :
                                   new NotBehind(head, info.maxLength,
                                                 info.minLength));
                } else {
                    throw error("Unknown look-behind group");
                }
                break;
            case '$':
            case '@':
                throw error("Unknown group type");
            default:    // (?xxx:) inlined match flags
                unread();
                addFlag();
                ch = read();
                if (ch == ')') {
                    return null;    // Inline modifier only
                }
                if (ch != ':') {
                    throw error("Unknown inline modifier");
                }
                head = createGroup(true);
                tail = root;
                head.next = expr(tail);
                break;
            }
        } else { // (xxx) a regular group
            capturingGroup = true;
            head = createGroup(false);
            tail = root;
            head.next = expr(tail);
        }

        accept(')', "Unclosed group");
        flags = save;

        // Check for quantifiers
        Node node = closure(head);
        if (node == head) { // No closure
            root = tail;
            return node;    // Dual return
        }
        if (head == tail) { // Zero length assertion
            root = node;
            return node;    // Dual return
        }

        if (node instanceof Ques) {
            Ques ques = (Ques) node;
            if (ques.type == POSSESSIVE) {
                root = node;
                return node;
            }
            tail.next = new BranchConn();
            tail = tail.next;
            if (ques.type == GREEDY) {
                head = new Branch(head, null, tail);
            } else { // Reluctant quantifier
                head = new Branch(null, head, tail);
            }
            root = tail;
            return head;
        } else if (node instanceof Curly) {
            Curly curly = (Curly) node;
            if (curly.type == POSSESSIVE) {
                root = node;
                return node;
            }
            // Discover if the group is deterministic
            TreeInfo info = new TreeInfo();
            if (head.study(info)) { // Deterministic
                GroupTail temp = (GroupTail) tail;
                head = root = new GroupCurly(head.next, curly.cmin,
                                   curly.cmax, curly.type,
                                   ((GroupTail)tail).localIndex,
                                   ((GroupTail)tail).groupIndex,
                                             capturingGroup);
                return head;
            } else { // Non-deterministic
                int temp = ((GroupHead) head).localIndex;
                Loop loop;
                if (curly.type == GREEDY)
                    loop = new Loop(this.localCount, temp);
                else  // Reluctant Curly
                    loop = new LazyLoop(this.localCount, temp);
                Prolog prolog = new Prolog(loop);
                this.localCount += 1;
                loop.cmin = curly.cmin;
                loop.cmax = curly.cmax;
                loop.body = head;
                tail.next = loop;
                root = loop;
                return prolog; // Dual return
            }
        }
        throw error("Internal logic error");
    }

    /**
     * Create group head and tail nodes using double return. If the group is
     * created with anonymous true then it is a pure group and should not
     * affect group counting.
     */
    private Node createGroup(boolean anonymous) {
        int localIndex = localCount++;
        int groupIndex = 0;
        if (!anonymous)
            groupIndex = capturingGroupCount++;
        GroupHead head = new GroupHead(localIndex);
        root = new GroupTail(localIndex, groupIndex);
        if (!anonymous && groupIndex < 10)
            groupNodes[groupIndex] = head;
        return head;
    }

    /**
     * Parses inlined match flags and set them appropriately.
     */
    private void addFlag() {
        int ch = peek();
        for (;;) {
            switch (ch) {
            case 'i':
                flags |= CASE_INSENSITIVE;
                break;
            case 'm':
                flags |= MULTILINE;
                break;
            case 's':
                flags |= DOTALL;
                break;
            case 'd':
                flags |= UNIX_LINES;
                break;
            case 'u':
                flags |= UNICODE_CASE;
                break;
            case 'c':
                flags |= CANON_EQ;
                break;
            case 'x':
                flags |= COMMENTS;
                break;
            case 'U':
                flags |= (UNICODE_CHARACTER_CLASS | UNICODE_CASE);
                break;
            case '-': // subFlag then fall through
                ch = next();
                subFlag();
            default:
                return;
            }
            ch = next();
        }
    }

    /**
     * Parses the second part of inlined match flags and turns off
     * flags appropriately.
     */
    private void subFlag() {
        int ch = peek();
        for (;;) {
            switch (ch) {
            case 'i':
                flags &= ~CASE_INSENSITIVE;
                break;
            case 'm':
                flags &= ~MULTILINE;
                break;
            case 's':
                flags &= ~DOTALL;
                break;
            case 'd':
                flags &= ~UNIX_LINES;
                break;
            case 'u':
                flags &= ~UNICODE_CASE;
                break;
            case 'c':
                flags &= ~CANON_EQ;
                break;
            case 'x':
                flags &= ~COMMENTS;
                break;
            case 'U':
                flags &= ~(UNICODE_CHARACTER_CLASS | UNICODE_CASE);
            default:
                return;
            }
            ch = next();
        }
    }

    static final int MAX_REPS   = 0x7FFFFFFF;

    static final int GREEDY     = 0;

    static final int LAZY       = 1;

    static final int POSSESSIVE = 2;

    static final int INDEPENDENT = 3;

    /**
     * Processes repetition. If the next character peeked is a quantifier
     * then new nodes must be appended to handle the repetition.
     * Prev could be a single or a group, so it could be a chain of nodes.
     */
    private Node closure(Node prev) {
        Node atom;
        int ch = peek();
        switch (ch) {
        case '?':
            ch = next();
            if (ch == '?') {
                next();
                return new Ques(prev, LAZY);
            } else if (ch == '+') {
                next();
                return new Ques(prev, POSSESSIVE);
            }
            return new Ques(prev, GREEDY);
        case '*':
            ch = next();
            if (ch == '?') {
                next();
                return new Curly(prev, 0, MAX_REPS, LAZY);
            } else if (ch == '+') {
                next();
                return new Curly(prev, 0, MAX_REPS, POSSESSIVE);
            }
            return new Curly(prev, 0, MAX_REPS, GREEDY);
        case '+':
            ch = next();
            if (ch == '?') {
                next();
                return new Curly(prev, 1, MAX_REPS, LAZY);
            } else if (ch == '+') {
                next();
                return new Curly(prev, 1, MAX_REPS, POSSESSIVE);
            }
            return new Curly(prev, 1, MAX_REPS, GREEDY);
        case '{':
            ch = temp[cursor+1];
            if (ASCII.isDigit(ch)) {
                skip();
                int cmin = 0;
                do {
                    cmin = cmin * 10 + (ch - '0');
                } while (ASCII.isDigit(ch = read()));
                int cmax = cmin;
                if (ch == ',') {
                    ch = read();
                    cmax = MAX_REPS;
                    if (ch != '}') {
                        cmax = 0;
                        while (ASCII.isDigit(ch)) {
                            cmax = cmax * 10 + (ch - '0');
                            ch = read();
                        }
                    }
                }
                if (ch != '}')
                    throw error("Unclosed counted closure");
                if (((cmin) | (cmax) | (cmax - cmin)) < 0)
                    throw error("Illegal repetition range");
                Curly curly;
                ch = peek();
                if (ch == '?') {
                    next();
                    curly = new Curly(prev, cmin, cmax, LAZY);
                } else if (ch == '+') {
                    next();
                    curly = new Curly(prev, cmin, cmax, POSSESSIVE);
                } else {
                    curly = new Curly(prev, cmin, cmax, GREEDY);
                }
                return curly;
            } else {
                throw error("Illegal repetition");
            }
        default:
            return prev;
        }
    }

    /**
     *  Utility method for parsing control escape sequences.
     */
    private int c() {
        if (cursor < patternLength) {
            return read() ^ 64;
        }
        throw error("Illegal control escape sequence");
    }

    /**
     *  Utility method for parsing octal escape sequences.
     */
    private int o() {
        int n = read();
        if (((n-'0')|('7'-n)) >= 0) {
            int m = read();
            if (((m-'0')|('7'-m)) >= 0) {
                int o = read();
                if ((((o-'0')|('7'-o)) >= 0) && (((n-'0')|('3'-n)) >= 0)) {
                    return (n - '0') * 64 + (m - '0') * 8 + (o - '0');
                }
                unread();
                return (n - '0') * 8 + (m - '0');
            }
            unread();
            return (n - '0');
        }
        throw error("Illegal octal escape sequence");
    }

    /**
     *  Utility method for parsing hexadecimal escape sequences.
     */
    private int x() {
        int n = read();
        if (ASCII.isHexDigit(n)) {
            int m = read();
            if (ASCII.isHexDigit(m)) {
                return ASCII.toDigit(n) * 16 + ASCII.toDigit(m);
            }
        } else if (n == '{' && ASCII.isHexDigit(peek())) {
            int ch = 0;
            while (ASCII.isHexDigit(n = read())) {
                ch = (ch << 4) + ASCII.toDigit(n);
                if (ch > Character.MAX_CODE_POINT)
                    throw error("Hexadecimal codepoint is too big");
            }
            if (n != '}')
                throw error("Unclosed hexadecimal escape sequence");
            return ch;
        }
        throw error("Illegal hexadecimal escape sequence");
    }

    /**
     *  Utility method for parsing unicode escape sequences.
     */
    private int cursor() {
        return cursor;
    }

    private void setcursor(int pos) {
        cursor = pos;
    }

    private int uxxxx() {
        int n = 0;
        for (int i = 0; i < 4; i++) {
            int ch = read();
            if (!ASCII.isHexDigit(ch)) {
                throw error("Illegal Unicode escape sequence");
            }
            n = n * 16 + ASCII.toDigit(ch);
        }
        return n;
    }

    private int u() {
        int n = uxxxx();
        if (Character.isHighSurrogate((char)n)) {
            int cur = cursor();
            if (read() == '\\' && read() == 'u') {
                int n2 = uxxxx();
                if (Character.isLowSurrogate((char)n2))
                    return Character.toCodePoint((char)n, (char)n2);
            }
            setcursor(cur);
        }
        return n;
    }

    //
    // Utility methods for code point support
    //

    private static final int countChars(CharSequence seq, int index,
                                        int lengthInCodePoints) {
        // optimization
        if (lengthInCodePoints == 1 && !Character.isHighSurrogate(seq.charAt(index))) {
            assert (index >= 0 && index < seq.length());
            return 1;
        }
        int length = seq.length();
        int x = index;
        if (lengthInCodePoints >= 0) {
            assert (index >= 0 && index < length);
            for (int i = 0; x < length && i < lengthInCodePoints; i++) {
                if (Character.isHighSurrogate(seq.charAt(x++))) {
                    if (x < length && Character.isLowSurrogate(seq.charAt(x))) {
                        x++;
                    }
                }
            }
            return x - index;
        }

        assert (index >= 0 && index <= length);
        if (index == 0) {
            return 0;
        }
        int len = -lengthInCodePoints;
        for (int i = 0; x > 0 && i < len; i++) {
            if (Character.isLowSurrogate(seq.charAt(--x))) {
                if (x > 0 && Character.isHighSurrogate(seq.charAt(x-1))) {
                    x--;
                }
            }
        }
        return index - x;
    }

    private static final int countCodePoints(CharSequence seq) {
        int length = seq.length();
        int n = 0;
        for (int i = 0; i < length; ) {
            n++;
            if (Character.isHighSurrogate(seq.charAt(i++))) {
                if (i < length && Character.isLowSurrogate(seq.charAt(i))) {
                    i++;
                }
            }
        }
        return n;
    }

    /**
     *  Creates a bit vector for matching Latin-1 values. A normal BitClass
     *  never matches values above Latin-1, and a complemented BitClass always
     *  matches values above Latin-1.
     */
    private static final class BitClass extends BmpCharProperty {
        final boolean[] bits;
        BitClass() { bits = new boolean[256]; }
        private BitClass(boolean[] bits) { this.bits = bits; }
        BitClass add(int c, int flags) {
            assert c >= 0 && c <= 255;
            if ((flags & CASE_INSENSITIVE) != 0) {
                if (ASCII.isAscii(c)) {
                    bits[ASCII.toUpper(c)] = true;
                    bits[ASCII.toLower(c)] = true;
                } else if ((flags & UNICODE_CASE) != 0) {
                    bits[Character.toLowerCase(c)] = true;
                    bits[Character.toUpperCase(c)] = true;
                }
            }
            bits[c] = true;
            return this;
        }
        boolean isSatisfiedBy(int ch) {
            return ch < 256 && bits[ch];
        }
    }

    /**
     *  Returns a suitably optimized, single character matcher.
     */
    private CharProperty newSingle(final int ch) {
        if (has(CASE_INSENSITIVE)) {
            int lower, upper;
            if (has(UNICODE_CASE)) {
                upper = Character.toUpperCase(ch);
                lower = Character.toLowerCase(upper);
                if (upper != lower)
                    return new SingleU(lower);
            } else if (ASCII.isAscii(ch)) {
                lower = ASCII.toLower(ch);
                upper = ASCII.toUpper(ch);
                if (lower != upper)
                    return new SingleI(lower, upper);
            }
        }
        if (isSupplementary(ch))
            return new SingleS(ch);    // Match a given Unicode character
        return new Single(ch);         // Match a given BMP character
    }

    /**
     *  Utility method for creating a string slice matcher.
     */
    private Node newSlice(int[] buf, int count, boolean hasSupplementary) {
        int[] tmp = new int[count];
        if (has(CASE_INSENSITIVE)) {
            if (has(UNICODE_CASE)) {
                for (int i = 0; i < count; i++) {
                    tmp[i] = Character.toLowerCase(
                                 Character.toUpperCase(buf[i]));
                }
                return hasSupplementary? new SliceUS(tmp) : new SliceU(tmp);
            }
            for (int i = 0; i < count; i++) {
                tmp[i] = ASCII.toLower(buf[i]);
            }
            return hasSupplementary? new SliceIS(tmp) : new SliceI(tmp);
        }
        for (int i = 0; i < count; i++) {
            tmp[i] = buf[i];
        }
        return hasSupplementary ? new SliceS(tmp) : new Slice(tmp);
    }

    /**
     * The following classes are the building components of the object
     * tree that represents a compiled regular expression. The object tree
     * is made of individual elements that handle constructs in the Pattern.
     * Each type of object knows how to match its equivalent construct with
     * the match() method.
     */

    /**
     * Base class for all node classes. Subclasses should override the match()
     * method as appropriate. This class is an accepting node, so its match()
     * always returns true.
     */
    static class Node extends Object {
        Node next;
        Node() {
            next = Pattern.accept;
        }
        /**
         * This method implements the classic accept node.
         */
        boolean match(Matcher matcher, int i, CharSequence seq) {
            matcher.last = i;
            matcher.groups[0] = matcher.first;
            matcher.groups[1] = matcher.last;
            return true;
        }
        /**
         * This method is good for all zero length assertions.
         */
        boolean study(TreeInfo info) {
            if (next != null) {
                return next.study(info);
            } else {
                return info.deterministic;
            }
        }
    }

    static class LastNode extends Node {
        /**
         * This method implements the classic accept node with
         * the addition of a check to see if the match occurred
         * using all of the input.
         */
        boolean match(Matcher matcher, int i, CharSequence seq) {
            if (matcher.acceptMode == Matcher.ENDANCHOR && i != matcher.to)
                return false;
            matcher.last = i;
            matcher.groups[0] = matcher.first;
            matcher.groups[1] = matcher.last;
            return true;
        }
    }

    /**
     * Used for REs that can start anywhere within the input string.
     * This basically tries to match repeatedly at each spot in the
     * input string, moving forward after each try. An anchored search
     * or a BnM will bypass this node completely.
     */
    static class Start extends Node {
        int minLength;
        Start(Node node) {
            this.next = node;
            TreeInfo info = new TreeInfo();
            next.study(info);
            minLength = info.minLength;
        }
        boolean match(Matcher matcher, int i, CharSequence seq) {
            if (i > matcher.to - minLength) {
                matcher.hitEnd = true;
                return false;
            }
            int guard = matcher.to - minLength;
            for (; i <= guard; i++) {
                if (next.match(matcher, i, seq)) {
                    matcher.first = i;
                    matcher.groups[0] = matcher.first;
                    matcher.groups[1] = matcher.last;
                    return true;
                }
            }
            matcher.hitEnd = true;
            return false;
        }
        boolean study(TreeInfo info) {
            next.study(info);
            info.maxValid = false;
            info.deterministic = false;
            return false;
        }
    }

    /*
     * StartS supports supplementary characters, including unpaired surrogates.
     */
    static final class StartS extends Start {
        StartS(Node node) {
            super(node);
        }
        boolean match(Matcher matcher, int i, CharSequence seq) {
            if (i > matcher.to - minLength) {
                matcher.hitEnd = true;
                return false;
            }
            int guard = matcher.to - minLength;
            while (i <= guard) {
                //if ((ret = next.match(matcher, i, seq)) || i == guard)
                if (next.match(matcher, i, seq)) {
                    matcher.first = i;
                    matcher.groups[0] = matcher.first;
                    matcher.groups[1] = matcher.last;
                    return true;
                }
                if (i == guard)
                    break;
                // Optimization to move to the next character. This is
                // faster than countChars(seq, i, 1).
                if (Character.isHighSurrogate(seq.charAt(i++))) {
                    if (i < seq.length() &&
                        Character.isLowSurrogate(seq.charAt(i))) {
                        i++;
                    }
                }
            }
            matcher.hitEnd = true;
            return false;
        }
    }

    /**
     * Node to anchor at the beginning of input. This object implements the
     * match for a \A sequence, and the caret anchor will use this if not in
     * multiline mode.
     */
    static final class Begin extends Node {
        boolean match(Matcher matcher, int i, CharSequence seq) {
            int fromIndex = (matcher.anchoringBounds) ?
                matcher.from : 0;
            if (i == fromIndex && next.match(matcher, i, seq)) {
                matcher.first = i;
                matcher.groups[0] = i;
                matcher.groups[1] = matcher.last;
                return true;
            } else {
                return false;
            }
        }
    }

    /**
     * Node to anchor at the end of input. This is the absolute end, so this
     * should not match at the last newline before the end as $ will.
     */
    static final class End extends Node {
        boolean match(Matcher matcher, int i, CharSequence seq) {
            int endIndex = (matcher.anchoringBounds) ?
                matcher.to : matcher.getTextLength();
            if (i == endIndex) {
                matcher.hitEnd = true;
                return next.match(matcher, i, seq);
            }
            return false;
        }
    }

    /**
     * Node to anchor at the beginning of a line. This is essentially the
     * object to match for the multiline ^.
     */
    static final class Caret extends Node {
        boolean match(Matcher matcher, int i, CharSequence seq) {
            int startIndex = matcher.from;
            int endIndex = matcher.to;
            if (!matcher.anchoringBounds) {
                startIndex = 0;
                endIndex = matcher.getTextLength();
            }
            // Perl does not match ^ at end of input even after newline
            if (i == endIndex) {
                matcher.hitEnd = true;
                return false;
            }
            if (i > startIndex) {
                char ch = seq.charAt(i-1);
                if (ch != '\n' && ch != '\r'
                    && (ch|1) != '\u2029'
                    && ch != '\u0085' ) {
                    return false;
                }
                // Should treat /r/n as one newline
                if (ch == '\r' && seq.charAt(i) == '\n')
                    return false;
            }
            return next.match(matcher, i, seq);
        }
    }

    /**
     * Node to anchor at the beginning of a line when in unixdot mode.
     */
    static final class UnixCaret extends Node {
        boolean match(Matcher matcher, int i, CharSequence seq) {
            int startIndex = matcher.from;
            int endIndex = matcher.to;
            if (!matcher.anchoringBounds) {
                startIndex = 0;
                endIndex = matcher.getTextLength();
            }
            // Perl does not match ^ at end of input even after newline
            if (i == endIndex) {
                matcher.hitEnd = true;
                return false;
            }
            if (i > startIndex) {
                char ch = seq.charAt(i-1);
                if (ch != '\n') {
                    return false;
                }
            }
            return next.match(matcher, i, seq);
        }
    }

    /**
     * Node to match the location where the last match ended.
     * This is used for the \G construct.
     */
    static final class LastMatch extends Node {
        boolean match(Matcher matcher, int i, CharSequence seq) {
            if (i != matcher.oldLast)
                return false;
            return next.match(matcher, i, seq);
        }
    }

    /**
     * Node to anchor at the end of a line or the end of input based on the
     * multiline mode.
     *
     * When not in multiline mode, the $ can only match at the very end
     * of the input, unless the input ends in a line terminator in which
     * it matches right before the last line terminator.
     *
     * Note that \r\n is considered an atomic line terminator.
     *
     * Like ^ the $ operator matches at a position, it does not match the
     * line terminators themselves.
     */
    static final class Dollar extends Node {
        boolean multiline;
        Dollar(boolean mul) {
            multiline = mul;
        }
        boolean match(Matcher matcher, int i, CharSequence seq) {
            int endIndex = (matcher.anchoringBounds) ?
                matcher.to : matcher.getTextLength();
            if (!multiline) {
                if (i < endIndex - 2)
                    return false;
                if (i == endIndex - 2) {
                    char ch = seq.charAt(i);
                    if (ch != '\r')
                        return false;
                    ch = seq.charAt(i + 1);
                    if (ch != '\n')
                        return false;
                }
            }
            // Matches before any line terminator; also matches at the
            // end of input
            // Before line terminator:
            // If multiline, we match here no matter what
            // If not multiline, fall through so that the end
            // is marked as hit; this must be a /r/n or a /n
            // at the very end so the end was hit; more input
            // could make this not match here
            if (i < endIndex) {
                char ch = seq.charAt(i);
                 if (ch == '\n') {
                     // No match between \r\n
                     if (i > 0 && seq.charAt(i-1) == '\r')
                         return false;
                     if (multiline)
                         return next.match(matcher, i, seq);
                 } else if (ch == '\r' || ch == '\u0085' ||
                            (ch|1) == '\u2029') {
                     if (multiline)
                         return next.match(matcher, i, seq);
                 } else { // No line terminator, no match
                     return false;
                 }
            }
            // Matched at current end so hit end
            matcher.hitEnd = true;
            // If a $ matches because of end of input, then more input
            // could cause it to fail!
            matcher.requireEnd = true;
            return next.match(matcher, i, seq);
        }
        boolean study(TreeInfo info) {
            next.study(info);
            return info.deterministic;
        }
    }

    /**
     * Node to anchor at the end of a line or the end of input based on the
     * multiline mode when in unix lines mode.
     */
    static final class UnixDollar extends Node {
        boolean multiline;
        UnixDollar(boolean mul) {
            multiline = mul;
        }
        boolean match(Matcher matcher, int i, CharSequence seq) {
            int endIndex = (matcher.anchoringBounds) ?
                matcher.to : matcher.getTextLength();
            if (i < endIndex) {
                char ch = seq.charAt(i);
                if (ch == '\n') {
                    // If not multiline, then only possible to
                    // match at very end or one before end
                    if (multiline == false && i != endIndex - 1)
                        return false;
                    // If multiline return next.match without setting
                    // matcher.hitEnd
                    if (multiline)
                        return next.match(matcher, i, seq);
                } else {
                    return false;
                }
            }
            // Matching because at the end or 1 before the end;
            // more input could change this so set hitEnd
            matcher.hitEnd = true;
            // If a $ matches because of end of input, then more input
            // could cause it to fail!
            matcher.requireEnd = true;
            return next.match(matcher, i, seq);
        }
        boolean study(TreeInfo info) {
            next.study(info);
            return info.deterministic;
        }
    }

    /**
     * Abstract node class to match one character satisfying some
     * boolean property.
     */
    private static abstract class CharProperty extends Node {
        abstract boolean isSatisfiedBy(int ch);
        CharProperty complement() {
            return new CharProperty() {
                    boolean isSatisfiedBy(int ch) {
                        return ! CharProperty.this.isSatisfiedBy(ch);}};
        }
        boolean match(Matcher matcher, int i, CharSequence seq) {
            if (i < matcher.to) {
                int ch = Character.codePointAt(seq, i);
                return isSatisfiedBy(ch)
                    && next.match(matcher, i+Character.charCount(ch), seq);
            } else {
                matcher.hitEnd = true;
                return false;
            }
        }
        boolean study(TreeInfo info) {
            info.minLength++;
            info.maxLength++;
            return next.study(info);
        }
    }

    /**
     * Optimized version of CharProperty that works only for
     * properties never satisfied by Supplementary characters.
     */
    private static abstract class BmpCharProperty extends CharProperty {
        boolean match(Matcher matcher, int i, CharSequence seq) {
            if (i < matcher.to) {
                return isSatisfiedBy(seq.charAt(i))
                    && next.match(matcher, i+1, seq);
            } else {
                matcher.hitEnd = true;
                return false;
            }
        }
    }

    /**
     * Node class that matches a Supplementary Unicode character
     */
    static final class SingleS extends CharProperty {
        final int c;
        SingleS(int c) { this.c = c; }
        boolean isSatisfiedBy(int ch) {
            return ch == c;
        }
    }

    /**
     * Optimization -- matches a given BMP character
     */
    static final class Single extends BmpCharProperty {
        final int c;
        Single(int c) { this.c = c; }
        boolean isSatisfiedBy(int ch) {
            return ch == c;
        }
    }

    /**
     * Case insensitive matches a given BMP character
     */
    static final class SingleI extends BmpCharProperty {
        final int lower;
        final int upper;
        SingleI(int lower, int upper) {
            this.lower = lower;
            this.upper = upper;
        }
        boolean isSatisfiedBy(int ch) {
            return ch == lower || ch == upper;
        }
    }

    /**
     * Unicode case insensitive matches a given Unicode character
     */
    static final class SingleU extends CharProperty {
        final int lower;
        SingleU(int lower) {
            this.lower = lower;
        }
        boolean isSatisfiedBy(int ch) {
            return lower == ch ||
                lower == Character.toLowerCase(Character.toUpperCase(ch));
        }
    }


    /**
     * Node class that matches a Unicode block.
     */
    static final class Block extends CharProperty {
        final Character.UnicodeBlock block;
        Block(Character.UnicodeBlock block) {
            this.block = block;
        }
        boolean isSatisfiedBy(int ch) {
            return block == Character.UnicodeBlock.of(ch);
        }
    }

    /**
     * Node class that matches a Unicode script
     */
    static final class Script extends CharProperty {
        final Character.UnicodeScript script;
        Script(Character.UnicodeScript script) {
            this.script = script;
        }
        boolean isSatisfiedBy(int ch) {
            return script == Character.UnicodeScript.of(ch);
        }
    }

    /**
     * Node class that matches a Unicode category.
     */
    static final class Category extends CharProperty {
        final int typeMask;
        Category(int typeMask) { this.typeMask = typeMask; }
        boolean isSatisfiedBy(int ch) {
            return (typeMask & (1 << Character.getType(ch))) != 0;
        }
    }

    /**
     * Node class that matches a Unicode "type"
     */
    static final class Utype extends CharProperty {
        final UnicodeProp uprop;
        Utype(UnicodeProp uprop) { this.uprop = uprop; }
        boolean isSatisfiedBy(int ch) {
            return uprop.is(ch);
        }
    }


    /**
     * Node class that matches a POSIX type.
     */
    static final class Ctype extends BmpCharProperty {
        final int ctype;
        Ctype(int ctype) { this.ctype = ctype; }
        boolean isSatisfiedBy(int ch) {
            return ch < 128 && ASCII.isType(ch, ctype);
        }
    }

    /**
     * Base class for all Slice nodes
     */
    static class SliceNode extends Node {
        int[] buffer;
        SliceNode(int[] buf) {
            buffer = buf;
        }
        boolean study(TreeInfo info) {
            info.minLength += buffer.length;
            info.maxLength += buffer.length;
            return next.study(info);
        }
    }

    /**
     * Node class for a case sensitive/BMP-only sequence of literal
     * characters.
     */
    static final class Slice extends SliceNode {
        Slice(int[] buf) {
            super(buf);
        }
        boolean match(Matcher matcher, int i, CharSequence seq) {
            int[] buf = buffer;
            int len = buf.length;
            for (int j=0; j<len; j++) {
                if ((i+j) >= matcher.to) {
                    matcher.hitEnd = true;
                    return false;
                }
                if (buf[j] != seq.charAt(i+j))
                    return false;
            }
            return next.match(matcher, i+len, seq);
        }
    }

    /**
     * Node class for a case_insensitive/BMP-only sequence of literal
     * characters.
     */
    static class SliceI extends SliceNode {
        SliceI(int[] buf) {
            super(buf);
        }
        boolean match(Matcher matcher, int i, CharSequence seq) {
            int[] buf = buffer;
            int len = buf.length;
            for (int j=0; j<len; j++) {
                if ((i+j) >= matcher.to) {
                    matcher.hitEnd = true;
                    return false;
                }
                int c = seq.charAt(i+j);
                if (buf[j] != c &&
                    buf[j] != ASCII.toLower(c))
                    return false;
            }
            return next.match(matcher, i+len, seq);
        }
    }

    /**
     * Node class for a unicode_case_insensitive/BMP-only sequence of
     * literal characters. Uses unicode case folding.
     */
    static final class SliceU extends SliceNode {
        SliceU(int[] buf) {
            super(buf);
        }
        boolean match(Matcher matcher, int i, CharSequence seq) {
            int[] buf = buffer;
            int len = buf.length;
            for (int j=0; j<len; j++) {
                if ((i+j) >= matcher.to) {
                    matcher.hitEnd = true;
                    return false;
                }
                int c = seq.charAt(i+j);
                if (buf[j] != c &&
                    buf[j] != Character.toLowerCase(Character.toUpperCase(c)))
                    return false;
            }
            return next.match(matcher, i+len, seq);
        }
    }

    /**
     * Node class for a case sensitive sequence of literal characters
     * including supplementary characters.
     */
    static final class SliceS extends SliceNode {
        SliceS(int[] buf) {
            super(buf);
        }
        boolean match(Matcher matcher, int i, CharSequence seq) {
            int[] buf = buffer;
            int x = i;
            for (int j = 0; j < buf.length; j++) {
                if (x >= matcher.to) {
                    matcher.hitEnd = true;
                    return false;
                }
                int c = Character.codePointAt(seq, x);
                if (buf[j] != c)
                    return false;
                x += Character.charCount(c);
                if (x > matcher.to) {
                    matcher.hitEnd = true;
                    return false;
                }
            }
            return next.match(matcher, x, seq);
        }
    }

    /**
     * Node class for a case insensitive sequence of literal characters
     * including supplementary characters.
     */
    static class SliceIS extends SliceNode {
        SliceIS(int[] buf) {
            super(buf);
        }
        int toLower(int c) {
            return ASCII.toLower(c);
        }
        boolean match(Matcher matcher, int i, CharSequence seq) {
            int[] buf = buffer;
            int x = i;
            for (int j = 0; j < buf.length; j++) {
                if (x >= matcher.to) {
                    matcher.hitEnd = true;
                    return false;
                }
                int c = Character.codePointAt(seq, x);
                if (buf[j] != c && buf[j] != toLower(c))
                    return false;
                x += Character.charCount(c);
                if (x > matcher.to) {
                    matcher.hitEnd = true;
                    return false;
                }
            }
            return next.match(matcher, x, seq);
        }
    }

    /**
     * Node class for a case insensitive sequence of literal characters.
     * Uses unicode case folding.
     */
    static final class SliceUS extends SliceIS {
        SliceUS(int[] buf) {
            super(buf);
        }
        int toLower(int c) {
            return Character.toLowerCase(Character.toUpperCase(c));
        }
    }

    private static boolean inRange(int lower, int ch, int upper) {
        return lower <= ch && ch <= upper;
    }

    /**
     * Returns node for matching characters within an explicit value range.
     */
    private static CharProperty rangeFor(final int lower,
                                         final int upper) {
        return new CharProperty() {
                boolean isSatisfiedBy(int ch) {
                    return inRange(lower, ch, upper);}};
    }

    /**
     * Returns node for matching characters within an explicit value
     * range in a case insensitive manner.
     */
    private CharProperty caseInsensitiveRangeFor(final int lower,
                                                 final int upper) {
        if (has(UNICODE_CASE))
            return new CharProperty() {
                boolean isSatisfiedBy(int ch) {
                    if (inRange(lower, ch, upper))
                        return true;
                    int up = Character.toUpperCase(ch);
                    return inRange(lower, up, upper) ||
                           inRange(lower, Character.toLowerCase(up), upper);}};
        return new CharProperty() {
            boolean isSatisfiedBy(int ch) {
                return inRange(lower, ch, upper) ||
                    ASCII.isAscii(ch) &&
                        (inRange(lower, ASCII.toUpper(ch), upper) ||
                         inRange(lower, ASCII.toLower(ch), upper));
            }};
    }

    /**
     * Implements the Unicode category ALL and the dot metacharacter when
     * in dotall mode.
     */
    static final class All extends CharProperty {
        boolean isSatisfiedBy(int ch) {
            return true;
        }
    }

    /**
     * Node class for the dot metacharacter when dotall is not enabled.
     */
    static final class Dot extends CharProperty {
        boolean isSatisfiedBy(int ch) {
            return (ch != '\n' && ch != '\r'
                    && (ch|1) != '\u2029'
                    && ch != '\u0085');
        }
    }

    /**
     * Node class for the dot metacharacter when dotall is not enabled
     * but UNIX_LINES is enabled.
     */
    static final class UnixDot extends CharProperty {
        boolean isSatisfiedBy(int ch) {
            return ch != '\n';
        }
    }

    /**
     * The 0 or 1 quantifier. This one class implements all three types.
     */
    static final class Ques extends Node {
        Node atom;
        int type;
        Ques(Node node, int type) {
            this.atom = node;
            this.type = type;
        }
        boolean match(Matcher matcher, int i, CharSequence seq) {
            switch (type) {
            case GREEDY:
                return (atom.match(matcher, i, seq) && next.match(matcher, matcher.last, seq))
                    || next.match(matcher, i, seq);
            case LAZY:
                return next.match(matcher, i, seq)
                    || (atom.match(matcher, i, seq) && next.match(matcher, matcher.last, seq));
            case POSSESSIVE:
                if (atom.match(matcher, i, seq)) i = matcher.last;
                return next.match(matcher, i, seq);
            default:
                return atom.match(matcher, i, seq) && next.match(matcher, matcher.last, seq);
            }
        }
        boolean study(TreeInfo info) {
            if (type != INDEPENDENT) {
                int minL = info.minLength;
                atom.study(info);
                info.minLength = minL;
                info.deterministic = false;
                return next.study(info);
            } else {
                atom.study(info);
                return next.study(info);
            }
        }
    }

    /**
     * Handles the curly-brace style repetition with a specified minimum and
     * maximum occurrences. The * quantifier is handled as a special case.
     * This class handles the three types.
     */
    static final class Curly extends Node {
        Node atom;
        int type;
        int cmin;
        int cmax;

        Curly(Node node, int cmin, int cmax, int type) {
            this.atom = node;
            this.type = type;
            this.cmin = cmin;
            this.cmax = cmax;
        }
        boolean match(Matcher matcher, int i, CharSequence seq) {
            int j;
            for (j = 0; j < cmin; j++) {
                if (atom.match(matcher, i, seq)) {
                    i = matcher.last;
                    continue;
                }
                return false;
            }
            if (type == GREEDY)
                return match0(matcher, i, j, seq);
            else if (type == LAZY)
                return match1(matcher, i, j, seq);
            else
                return match2(matcher, i, j, seq);
        }
        // Greedy match.
        // i is the index to start matching at
        // j is the number of atoms that have matched
        boolean match0(Matcher matcher, int i, int j, CharSequence seq) {
            if (j >= cmax) {
                // We have matched the maximum... continue with the rest of
                // the regular expression
                return next.match(matcher, i, seq);
            }
            int backLimit = j;
            while (atom.match(matcher, i, seq)) {
                // k is the length of this match
                int k = matcher.last - i;
                if (k == 0) // Zero length match
                    break;
                // Move up index and number matched
                i = matcher.last;
                j++;
                // We are greedy so match as many as we can
                while (j < cmax) {
                    if (!atom.match(matcher, i, seq))
                        break;
                    if (i + k != matcher.last) {
                        if (match0(matcher, matcher.last, j+1, seq))
                            return true;
                        break;
                    }
                    i += k;
                    j++;
                }
                // Handle backing off if match fails
                while (j >= backLimit) {
                   if (next.match(matcher, i, seq))
                        return true;
                    i -= k;
                    j--;
                }
                return false;
            }
            return next.match(matcher, i, seq);
        }
        // Reluctant match. At this point, the minimum has been satisfied.
        // i is the index to start matching at
        // j is the number of atoms that have matched
        boolean match1(Matcher matcher, int i, int j, CharSequence seq) {
            for (;;) {
                // Try finishing match without consuming any more
                if (next.match(matcher, i, seq))
                    return true;
                // At the maximum, no match found
                if (j >= cmax)
                    return false;
                // Okay, must try one more atom
                if (!atom.match(matcher, i, seq))
                    return false;
                // If we haven't moved forward then must break out
                if (i == matcher.last)
                    return false;
                // Move up index and number matched
                i = matcher.last;
                j++;
            }
        }
        boolean match2(Matcher matcher, int i, int j, CharSequence seq) {
            for (; j < cmax; j++) {
                if (!atom.match(matcher, i, seq))
                    break;
                if (i == matcher.last)
                    break;
                i = matcher.last;
            }
            return next.match(matcher, i, seq);
        }
        boolean study(TreeInfo info) {
            // Save original info
            int minL = info.minLength;
            int maxL = info.maxLength;
            boolean maxV = info.maxValid;
            boolean detm = info.deterministic;
            info.reset();

            atom.study(info);

            int temp = info.minLength * cmin + minL;
            if (temp < minL) {
                temp = 0xFFFFFFF; // arbitrary large number
            }
            info.minLength = temp;

            if (maxV & info.maxValid) {
                temp = info.maxLength * cmax + maxL;
                info.maxLength = temp;
                if (temp < maxL) {
                    info.maxValid = false;
                }
            } else {
                info.maxValid = false;
            }

            if (info.deterministic && cmin == cmax)
                info.deterministic = detm;
            else
                info.deterministic = false;

            return next.study(info);
        }
    }

    /**
     * Handles the curly-brace style repetition with a specified minimum and
     * maximum occurrences in deterministic cases. This is an iterative
     * optimization over the Prolog and Loop system which would handle this
     * in a recursive way. The * quantifier is handled as a special case.
     * If capture is true then this class saves group settings and ensures
     * that groups are unset when backing off of a group match.
     */
    static final class GroupCurly extends Node {
        Node atom;
        int type;
        int cmin;
        int cmax;
        int localIndex;
        int groupIndex;
        boolean capture;

        GroupCurly(Node node, int cmin, int cmax, int type, int local,
                   int group, boolean capture) {
            this.atom = node;
            this.type = type;
            this.cmin = cmin;
            this.cmax = cmax;
            this.localIndex = local;
            this.groupIndex = group;
            this.capture = capture;
        }
        boolean match(Matcher matcher, int i, CharSequence seq) {
            int[] groups = matcher.groups;
            int[] locals = matcher.locals;
            int save0 = locals[localIndex];
            int save1 = 0;
            int save2 = 0;

            if (capture) {
                save1 = groups[groupIndex];
                save2 = groups[groupIndex+1];
            }

            // Notify GroupTail there is no need to setup group info
            // because it will be set here
            locals[localIndex] = -1;

            boolean ret = true;
            for (int j = 0; j < cmin; j++) {
                if (atom.match(matcher, i, seq)) {
                    if (capture) {
                        groups[groupIndex] = i;
                        groups[groupIndex+1] = matcher.last;
                    }
                    i = matcher.last;
                } else {
                    ret = false;
                    break;
                }
            }
            if (ret) {
                if (type == GREEDY) {
                    ret = match0(matcher, i, cmin, seq);
                } else if (type == LAZY) {
                    ret = match1(matcher, i, cmin, seq);
                } else {
                    ret = match2(matcher, i, cmin, seq);
                }
            }
            if (!ret) {
                locals[localIndex] = save0;
                if (capture) {
                    groups[groupIndex] = save1;
                    groups[groupIndex+1] = save2;
                }
            }
            return ret;
        }
        // Aggressive group match
        boolean match0(Matcher matcher, int i, int j, CharSequence seq) {
            int[] groups = matcher.groups;
            int save0 = 0;
            int save1 = 0;
            if (capture) {
                save0 = groups[groupIndex];
                save1 = groups[groupIndex+1];
            }
            for (;;) {
                if (j >= cmax)
                    break;
                if (!atom.match(matcher, i, seq))
                    break;
                int k = matcher.last - i;
                if (k <= 0) {
                    if (capture) {
                        groups[groupIndex] = i;
                        groups[groupIndex+1] = i + k;
                    }
                    i = i + k;
                    break;
                }
                for (;;) {
                    if (capture) {
                        groups[groupIndex] = i;
                        groups[groupIndex+1] = i + k;
                    }
                    i = i + k;
                    if (++j >= cmax)
                        break;
                    if (!atom.match(matcher, i, seq))
                        break;
                    if (i + k != matcher.last) {
                        if (match0(matcher, i, j, seq))
                            return true;
                        break;
                    }
                }
                while (j > cmin) {
                    if (next.match(matcher, i, seq)) {
                        if (capture) {
                            groups[groupIndex+1] = i;
                            groups[groupIndex] = i - k;
                        }
                        i = i - k;
                        return true;
                    }
                    // backing off
                    if (capture) {
                        groups[groupIndex+1] = i;
                        groups[groupIndex] = i - k;
                    }
                    i = i - k;
                    j--;
                }
                break;
            }
            if (capture) {
                groups[groupIndex] = save0;
                groups[groupIndex+1] = save1;
            }
            return next.match(matcher, i, seq);
        }
        // Reluctant matching
        boolean match1(Matcher matcher, int i, int j, CharSequence seq) {
            for (;;) {
                if (next.match(matcher, i, seq))
                    return true;
                if (j >= cmax)
                    return false;
                if (!atom.match(matcher, i, seq))
                    return false;
                if (i == matcher.last)
                    return false;
                if (capture) {
                    matcher.groups[groupIndex] = i;
                    matcher.groups[groupIndex+1] = matcher.last;
                }
                i = matcher.last;
                j++;
            }
        }
        // Possessive matching
        boolean match2(Matcher matcher, int i, int j, CharSequence seq) {
            for (; j < cmax; j++) {
                if (!atom.match(matcher, i, seq)) {
                    break;
                }
                if (capture) {
                    matcher.groups[groupIndex] = i;
                    matcher.groups[groupIndex+1] = matcher.last;
                }
                if (i == matcher.last) {
                    break;
                }
                i = matcher.last;
            }
            return next.match(matcher, i, seq);
        }
        boolean study(TreeInfo info) {
            // Save original info
            int minL = info.minLength;
            int maxL = info.maxLength;
            boolean maxV = info.maxValid;
            boolean detm = info.deterministic;
            info.reset();

            atom.study(info);

            int temp = info.minLength * cmin + minL;
            if (temp < minL) {
                temp = 0xFFFFFFF; // Arbitrary large number
            }
            info.minLength = temp;

            if (maxV & info.maxValid) {
                temp = info.maxLength * cmax + maxL;
                info.maxLength = temp;
                if (temp < maxL) {
                    info.maxValid = false;
                }
            } else {
                info.maxValid = false;
            }

            if (info.deterministic && cmin == cmax) {
                info.deterministic = detm;
            } else {
                info.deterministic = false;
            }

            return next.study(info);
        }
    }

    /**
     * A Guard node at the end of each atom node in a Branch. It
     * serves the purpose of chaining the "match" operation to
     * "next" but not the "study", so we can collect the TreeInfo
     * of each atom node without including the TreeInfo of the
     * "next".
     */
    static final class BranchConn extends Node {
        BranchConn() {};
        boolean match(Matcher matcher, int i, CharSequence seq) {
            return next.match(matcher, i, seq);
        }
        boolean study(TreeInfo info) {
            return info.deterministic;
        }
    }

    /**
     * Handles the branching of alternations. Note this is also used for
     * the ? quantifier to branch between the case where it matches once
     * and where it does not occur.
     */
    static final class Branch extends Node {
        Node[] atoms = new Node[2];
        int size = 2;
        Node conn;
        Branch(Node first, Node second, Node branchConn) {
            conn = branchConn;
            atoms[0] = first;
            atoms[1] = second;
        }

        void add(Node node) {
            if (size >= atoms.length) {
                Node[] tmp = new Node[atoms.length*2];
                System.arraycopy(atoms, 0, tmp, 0, atoms.length);
                atoms = tmp;
            }
            atoms[size++] = node;
        }

        boolean match(Matcher matcher, int i, CharSequence seq) {
            for (int n = 0; n < size; n++) {
                if (atoms[n] == null) {
                    if (conn.next.match(matcher, i, seq))
                        return true;
                } else if (atoms[n].match(matcher, i, seq)) {
                    return true;
                }
            }
            return false;
        }

        boolean study(TreeInfo info) {
            int minL = info.minLength;
            int maxL = info.maxLength;
            boolean maxV = info.maxValid;

            int minL2 = Integer.MAX_VALUE; //arbitrary large enough num
            int maxL2 = -1;
            for (int n = 0; n < size; n++) {
                info.reset();
                if (atoms[n] != null)
                    atoms[n].study(info);
                minL2 = Math.min(minL2, info.minLength);
                maxL2 = Math.max(maxL2, info.maxLength);
                maxV = (maxV & info.maxValid);
            }

            minL += minL2;
            maxL += maxL2;

            info.reset();
            conn.next.study(info);

            info.minLength += minL;
            info.maxLength += maxL;
            info.maxValid &= maxV;
            info.deterministic = false;
            return false;
        }
    }

    /**
     * The GroupHead saves the location where the group begins in the locals
     * and restores them when the match is done.
     *
     * The matchRef is used when a reference to this group is accessed later
     * in the expression. The locals will have a negative value in them to
     * indicate that we do not want to unset the group if the reference
     * doesn't match.
     */
    static final class GroupHead extends Node {
        int localIndex;
        GroupHead(int localCount) {
            localIndex = localCount;
        }
        boolean match(Matcher matcher, int i, CharSequence seq) {
            int save = matcher.locals[localIndex];
            matcher.locals[localIndex] = i;
            boolean ret = next.match(matcher, i, seq);
            matcher.locals[localIndex] = save;
            return ret;
        }
        boolean matchRef(Matcher matcher, int i, CharSequence seq) {
            int save = matcher.locals[localIndex];
            matcher.locals[localIndex] = ~i; // HACK
            boolean ret = next.match(matcher, i, seq);
            matcher.locals[localIndex] = save;
            return ret;
        }
    }

    /**
     * Recursive reference to a group in the regular expression. It calls
     * matchRef because if the reference fails to match we would not unset
     * the group.
     */
    static final class GroupRef extends Node {
        GroupHead head;
        GroupRef(GroupHead head) {
            this.head = head;
        }
        boolean match(Matcher matcher, int i, CharSequence seq) {
            return head.matchRef(matcher, i, seq)
                && next.match(matcher, matcher.last, seq);
        }
        boolean study(TreeInfo info) {
            info.maxValid = false;
            info.deterministic = false;
            return next.study(info);
        }
    }

    /**
     * The GroupTail handles the setting of group beginning and ending
     * locations when groups are successfully matched. It must also be able to
     * unset groups that have to be backed off of.
     *
     * The GroupTail node is also used when a previous group is referenced,
     * and in that case no group information needs to be set.
     */
    static final class GroupTail extends Node {
        int localIndex;
        int groupIndex;
        GroupTail(int localCount, int groupCount) {
            localIndex = localCount;
            groupIndex = groupCount + groupCount;
        }
        boolean match(Matcher matcher, int i, CharSequence seq) {
            int tmp = matcher.locals[localIndex];
            if (tmp >= 0) { // This is the normal group case.
                // Save the group so we can unset it if it
                // backs off of a match.
                int groupStart = matcher.groups[groupIndex];
                int groupEnd = matcher.groups[groupIndex+1];

                matcher.groups[groupIndex] = tmp;
                matcher.groups[groupIndex+1] = i;
                if (next.match(matcher, i, seq)) {
                    return true;
                }
                matcher.groups[groupIndex] = groupStart;
                matcher.groups[groupIndex+1] = groupEnd;
                return false;
            } else {
                // This is a group reference case. We don't need to save any
                // group info because it isn't really a group.
                matcher.last = i;
                return true;
            }
        }
    }

    /**
     * This sets up a loop to handle a recursive quantifier structure.
     */
    static final class Prolog extends Node {
        Loop loop;
        Prolog(Loop loop) {
            this.loop = loop;
        }
        boolean match(Matcher matcher, int i, CharSequence seq) {
            return loop.matchInit(matcher, i, seq);
        }
        boolean study(TreeInfo info) {
            return loop.study(info);
        }
    }

    /**
     * Handles the repetition count for a greedy Curly. The matchInit
     * is called from the Prolog to save the index of where the group
     * beginning is stored. A zero length group check occurs in the
     * normal match but is skipped in the matchInit.
     */
    static class Loop extends Node {
        Node body;
        int countIndex; // local count index in matcher locals
        int beginIndex; // group beginning index
        int cmin, cmax;
        Loop(int countIndex, int beginIndex) {
            this.countIndex = countIndex;
            this.beginIndex = beginIndex;
        }
        boolean match(Matcher matcher, int i, CharSequence seq) {
            // Avoid infinite loop in zero-length case.
            if (i > matcher.locals[beginIndex]) {
                int count = matcher.locals[countIndex];

                // This block is for before we reach the minimum
                // iterations required for the loop to match
                if (count < cmin) {
                    matcher.locals[countIndex] = count + 1;
                    boolean b = body.match(matcher, i, seq);
                    // If match failed we must backtrack, so
                    // the loop count should NOT be incremented
                    if (!b)
                        matcher.locals[countIndex] = count;
                    // Return success or failure since we are under
                    // minimum
                    return b;
                }
                // This block is for after we have the minimum
                // iterations required for the loop to match
                if (count < cmax) {
                    matcher.locals[countIndex] = count + 1;
                    boolean b = body.match(matcher, i, seq);
                    // If match failed we must backtrack, so
                    // the loop count should NOT be incremented
                    if (!b)
                        matcher.locals[countIndex] = count;
                    else
                        return true;
                }
            }
            return next.match(matcher, i, seq);
        }
        boolean matchInit(Matcher matcher, int i, CharSequence seq) {
            int save = matcher.locals[countIndex];
            boolean ret = false;
            if (0 < cmin) {
                matcher.locals[countIndex] = 1;
                ret = body.match(matcher, i, seq);
            } else if (0 < cmax) {
                matcher.locals[countIndex] = 1;
                ret = body.match(matcher, i, seq);
                if (ret == false)
                    ret = next.match(matcher, i, seq);
            } else {
                ret = next.match(matcher, i, seq);
            }
            matcher.locals[countIndex] = save;
            return ret;
        }
        boolean study(TreeInfo info) {
            info.maxValid = false;
            info.deterministic = false;
            return false;
        }
    }

    /**
     * Handles the repetition count for a reluctant Curly. The matchInit
     * is called from the Prolog to save the index of where the group
     * beginning is stored. A zero length group check occurs in the
     * normal match but is skipped in the matchInit.
     */
    static final class LazyLoop extends Loop {
        LazyLoop(int countIndex, int beginIndex) {
            super(countIndex, beginIndex);
        }
        boolean match(Matcher matcher, int i, CharSequence seq) {
            // Check for zero length group
            if (i > matcher.locals[beginIndex]) {
                int count = matcher.locals[countIndex];
                if (count < cmin) {
                    matcher.locals[countIndex] = count + 1;
                    boolean result = body.match(matcher, i, seq);
                    // If match failed we must backtrack, so
                    // the loop count should NOT be incremented
                    if (!result)
                        matcher.locals[countIndex] = count;
                    return result;
                }
                if (next.match(matcher, i, seq))
                    return true;
                if (count < cmax) {
                    matcher.locals[countIndex] = count + 1;
                    boolean result = body.match(matcher, i, seq);
                    // If match failed we must backtrack, so
                    // the loop count should NOT be incremented
                    if (!result)
                        matcher.locals[countIndex] = count;
                    return result;
                }
                return false;
            }
            return next.match(matcher, i, seq);
        }
        boolean matchInit(Matcher matcher, int i, CharSequence seq) {
            int save = matcher.locals[countIndex];
            boolean ret = false;
            if (0 < cmin) {
                matcher.locals[countIndex] = 1;
                ret = body.match(matcher, i, seq);
            } else if (next.match(matcher, i, seq)) {
                ret = true;
            } else if (0 < cmax) {
                matcher.locals[countIndex] = 1;
                ret = body.match(matcher, i, seq);
            }
            matcher.locals[countIndex] = save;
            return ret;
        }
        boolean study(TreeInfo info) {
            info.maxValid = false;
            info.deterministic = false;
            return false;
        }
    }

    /**
     * Refers to a group in the regular expression. Attempts to match
     * whatever the group referred to last matched.
     */
    static class BackRef extends Node {
        int groupIndex;
        BackRef(int groupCount) {
            super();
            groupIndex = groupCount + groupCount;
        }
        boolean match(Matcher matcher, int i, CharSequence seq) {
            int j = matcher.groups[groupIndex];
            int k = matcher.groups[groupIndex+1];

            int groupSize = k - j;

            // If the referenced group didn't match, neither can this
            if (j < 0)
                return false;

            // If there isn't enough input left no match
            if (i + groupSize > matcher.to) {
                matcher.hitEnd = true;
                return false;
            }

            // Check each new char to make sure it matches what the group
            // referenced matched last time around
            for (int index=0; index<groupSize; index++)
                if (seq.charAt(i+index) != seq.charAt(j+index))
                    return false;

            return next.match(matcher, i+groupSize, seq);
        }
        boolean study(TreeInfo info) {
            info.maxValid = false;
            return next.study(info);
        }
    }

    static class CIBackRef extends Node {
        int groupIndex;
        boolean doUnicodeCase;
        CIBackRef(int groupCount, boolean doUnicodeCase) {
            super();
            groupIndex = groupCount + groupCount;
            this.doUnicodeCase = doUnicodeCase;
        }
        boolean match(Matcher matcher, int i, CharSequence seq) {
            int j = matcher.groups[groupIndex];
            int k = matcher.groups[groupIndex+1];

            int groupSize = k - j;

            // If the referenced group didn't match, neither can this
            if (j < 0)
                return false;

            // If there isn't enough input left no match
            if (i + groupSize > matcher.to) {
                matcher.hitEnd = true;
                return false;
            }

            // Check each new char to make sure it matches what the group
            // referenced matched last time around
            int x = i;
            for (int index=0; index<groupSize; index++) {
                int c1 = Character.codePointAt(seq, x);
                int c2 = Character.codePointAt(seq, j);
                if (c1 != c2) {
                    if (doUnicodeCase) {
                        int cc1 = Character.toUpperCase(c1);
                        int cc2 = Character.toUpperCase(c2);
                        if (cc1 != cc2 &&
                            Character.toLowerCase(cc1) !=
                            Character.toLowerCase(cc2))
                            return false;
                    } else {
                        if (ASCII.toLower(c1) != ASCII.toLower(c2))
                            return false;
                    }
                }
                x += Character.charCount(c1);
                j += Character.charCount(c2);
            }

            return next.match(matcher, i+groupSize, seq);
        }
        boolean study(TreeInfo info) {
            info.maxValid = false;
            return next.study(info);
        }
    }

    /**
     * Searches until the next instance of its atom. This is useful for
     * finding the atom efficiently without passing an instance of it
     * (greedy problem) and without a lot of wasted search time (reluctant
     * problem).
     */
    static final class First extends Node {
        Node atom;
        First(Node node) {
            this.atom = BnM.optimize(node);
        }
        boolean match(Matcher matcher, int i, CharSequence seq) {
            if (atom instanceof BnM) {
                return atom.match(matcher, i, seq)
                    && next.match(matcher, matcher.last, seq);
            }
            for (;;) {
                if (i > matcher.to) {
                    matcher.hitEnd = true;
                    return false;
                }
                if (atom.match(matcher, i, seq)) {
                    return next.match(matcher, matcher.last, seq);
                }
                i += countChars(seq, i, 1);
                matcher.first++;
            }
        }
        boolean study(TreeInfo info) {
            atom.study(info);
            info.maxValid = false;
            info.deterministic = false;
            return next.study(info);
        }
    }

    static final class Conditional extends Node {
        Node cond, yes, not;
        Conditional(Node cond, Node yes, Node not) {
            this.cond = cond;
            this.yes = yes;
            this.not = not;
        }
        boolean match(Matcher matcher, int i, CharSequence seq) {
            if (cond.match(matcher, i, seq)) {
                return yes.match(matcher, i, seq);
            } else {
                return not.match(matcher, i, seq);
            }
        }
        boolean study(TreeInfo info) {
            int minL = info.minLength;
            int maxL = info.maxLength;
            boolean maxV = info.maxValid;
            info.reset();
            yes.study(info);

            int minL2 = info.minLength;
            int maxL2 = info.maxLength;
            boolean maxV2 = info.maxValid;
            info.reset();
            not.study(info);

            info.minLength = minL + Math.min(minL2, info.minLength);
            info.maxLength = maxL + Math.max(maxL2, info.maxLength);
            info.maxValid = (maxV & maxV2 & info.maxValid);
            info.deterministic = false;
            return next.study(info);
        }
    }

    /**
     * Zero width positive lookahead.
     */
    static final class Pos extends Node {
        Node cond;
        Pos(Node cond) {
            this.cond = cond;
        }
        boolean match(Matcher matcher, int i, CharSequence seq) {
            int savedTo = matcher.to;
            boolean conditionMatched = false;

            // Relax transparent region boundaries for lookahead
            if (matcher.transparentBounds)
                matcher.to = matcher.getTextLength();
            try {
                conditionMatched = cond.match(matcher, i, seq);
            } finally {
                // Reinstate region boundaries
                matcher.to = savedTo;
            }
            return conditionMatched && next.match(matcher, i, seq);
        }
    }

    /**
     * Zero width negative lookahead.
     */
    static final class Neg extends Node {
        Node cond;
        Neg(Node cond) {
            this.cond = cond;
        }
        boolean match(Matcher matcher, int i, CharSequence seq) {
            int savedTo = matcher.to;
            boolean conditionMatched = false;

            // Relax transparent region boundaries for lookahead
            if (matcher.transparentBounds)
                matcher.to = matcher.getTextLength();
            try {
                if (i < matcher.to) {
                    conditionMatched = !cond.match(matcher, i, seq);
                } else {
                    // If a negative lookahead succeeds then more input
                    // could cause it to fail!
                    matcher.requireEnd = true;
                    conditionMatched = !cond.match(matcher, i, seq);
                }
            } finally {
                // Reinstate region boundaries
                matcher.to = savedTo;
            }
            return conditionMatched && next.match(matcher, i, seq);
        }
    }

    /**
     * For use with lookbehinds; matches the position where the lookbehind
     * was encountered.
     */
    static Node lookbehindEnd = new Node() {
        boolean match(Matcher matcher, int i, CharSequence seq) {
            return i == matcher.lookbehindTo;
        }
    };

    /**
     * Zero width positive lookbehind.
     */
    static class Behind extends Node {
        Node cond;
        int rmax, rmin;
        Behind(Node cond, int rmax, int rmin) {
            this.cond = cond;
            this.rmax = rmax;
            this.rmin = rmin;
        }

        boolean match(Matcher matcher, int i, CharSequence seq) {
            int savedFrom = matcher.from;
            boolean conditionMatched = false;
            int startIndex = (!matcher.transparentBounds) ?
                             matcher.from : 0;
            int from = Math.max(i - rmax, startIndex);
            // Set end boundary
            int savedLBT = matcher.lookbehindTo;
            matcher.lookbehindTo = i;
            // Relax transparent region boundaries for lookbehind
            if (matcher.transparentBounds)
                matcher.from = 0;
            for (int j = i - rmin; !conditionMatched && j >= from; j--) {
                conditionMatched = cond.match(matcher, j, seq);
            }
            matcher.from = savedFrom;
            matcher.lookbehindTo = savedLBT;
            return conditionMatched && next.match(matcher, i, seq);
        }
    }

    /**
     * Zero width positive lookbehind, including supplementary
     * characters or unpaired surrogates.
     */
    static final class BehindS extends Behind {
        BehindS(Node cond, int rmax, int rmin) {
            super(cond, rmax, rmin);
        }
        boolean match(Matcher matcher, int i, CharSequence seq) {
            int rmaxChars = countChars(seq, i, -rmax);
            int rminChars = countChars(seq, i, -rmin);
            int savedFrom = matcher.from;
            int startIndex = (!matcher.transparentBounds) ?
                             matcher.from : 0;
            boolean conditionMatched = false;
            int from = Math.max(i - rmaxChars, startIndex);
            // Set end boundary
            int savedLBT = matcher.lookbehindTo;
            matcher.lookbehindTo = i;
            // Relax transparent region boundaries for lookbehind
            if (matcher.transparentBounds)
                matcher.from = 0;

            for (int j = i - rminChars;
                 !conditionMatched && j >= from;
                 j -= j>from ? countChars(seq, j, -1) : 1) {
                conditionMatched = cond.match(matcher, j, seq);
            }
            matcher.from = savedFrom;
            matcher.lookbehindTo = savedLBT;
            return conditionMatched && next.match(matcher, i, seq);
        }
    }

    /**
     * Zero width negative lookbehind.
     */
    static class NotBehind extends Node {
        Node cond;
        int rmax, rmin;
        NotBehind(Node cond, int rmax, int rmin) {
            this.cond = cond;
            this.rmax = rmax;
            this.rmin = rmin;
        }

        boolean match(Matcher matcher, int i, CharSequence seq) {
            int savedLBT = matcher.lookbehindTo;
            int savedFrom = matcher.from;
            boolean conditionMatched = false;
            int startIndex = (!matcher.transparentBounds) ?
                             matcher.from : 0;
            int from = Math.max(i - rmax, startIndex);
            matcher.lookbehindTo = i;
            // Relax transparent region boundaries for lookbehind
            if (matcher.transparentBounds)
                matcher.from = 0;
            for (int j = i - rmin; !conditionMatched && j >= from; j--) {
                conditionMatched = cond.match(matcher, j, seq);
            }
            // Reinstate region boundaries
            matcher.from = savedFrom;
            matcher.lookbehindTo = savedLBT;
            return !conditionMatched && next.match(matcher, i, seq);
        }
    }

    /**
     * Zero width negative lookbehind, including supplementary
     * characters or unpaired surrogates.
     */
    static final class NotBehindS extends NotBehind {
        NotBehindS(Node cond, int rmax, int rmin) {
            super(cond, rmax, rmin);
        }
        boolean match(Matcher matcher, int i, CharSequence seq) {
            int rmaxChars = countChars(seq, i, -rmax);
            int rminChars = countChars(seq, i, -rmin);
            int savedFrom = matcher.from;
            int savedLBT = matcher.lookbehindTo;
            boolean conditionMatched = false;
            int startIndex = (!matcher.transparentBounds) ?
                             matcher.from : 0;
            int from = Math.max(i - rmaxChars, startIndex);
            matcher.lookbehindTo = i;
            // Relax transparent region boundaries for lookbehind
            if (matcher.transparentBounds)
                matcher.from = 0;
            for (int j = i - rminChars;
                 !conditionMatched && j >= from;
                 j -= j>from ? countChars(seq, j, -1) : 1) {
                conditionMatched = cond.match(matcher, j, seq);
            }
            //Reinstate region boundaries
            matcher.from = savedFrom;
            matcher.lookbehindTo = savedLBT;
            return !conditionMatched && next.match(matcher, i, seq);
        }
    }

    /**
     * Returns the set union of two CharProperty nodes.
     */
    private static CharProperty union(final CharProperty lhs,
                                      final CharProperty rhs) {
        return new CharProperty() {
                boolean isSatisfiedBy(int ch) {
                    return lhs.isSatisfiedBy(ch) || rhs.isSatisfiedBy(ch);}};
    }

    /**
     * Returns the set intersection of two CharProperty nodes.
     */
    private static CharProperty intersection(final CharProperty lhs,
                                             final CharProperty rhs) {
        return new CharProperty() {
                boolean isSatisfiedBy(int ch) {
                    return lhs.isSatisfiedBy(ch) && rhs.isSatisfiedBy(ch);}};
    }

    /**
     * Returns the set difference of two CharProperty nodes.
     */
    private static CharProperty setDifference(final CharProperty lhs,
                                              final CharProperty rhs) {
        return new CharProperty() {
                boolean isSatisfiedBy(int ch) {
                    return ! rhs.isSatisfiedBy(ch) && lhs.isSatisfiedBy(ch);}};
    }

    /**
     * Handles word boundaries. Includes a field to allow this one class to
     * deal with the different types of word boundaries we can match. The word
     * characters include underscores, letters, and digits. Non spacing marks
     * can are also part of a word if they have a base character, otherwise
     * they are ignored for purposes of finding word boundaries.
     */
    static final class Bound extends Node {
        static int LEFT = 0x1;
        static int RIGHT= 0x2;
        static int BOTH = 0x3;
        static int NONE = 0x4;
        int type;
        boolean useUWORD;
        Bound(int n, boolean useUWORD) {
            type = n;
            this.useUWORD = useUWORD;
        }

        boolean isWord(int ch) {
            return useUWORD ? UnicodeProp.WORD.is(ch)
                            : (ch == '_' || Character.isLetterOrDigit(ch));
        }

        int check(Matcher matcher, int i, CharSequence seq) {
            int ch;
            boolean left = false;
            int startIndex = matcher.from;
            int endIndex = matcher.to;
            if (matcher.transparentBounds) {
                startIndex = 0;
                endIndex = matcher.getTextLength();
            }
            if (i > startIndex) {
                ch = Character.codePointBefore(seq, i);
                left = (isWord(ch) ||
                    ((Character.getType(ch) == Character.NON_SPACING_MARK)
                     && hasBaseCharacter(matcher, i-1, seq)));
            }
            boolean right = false;
            if (i < endIndex) {
                ch = Character.codePointAt(seq, i);
                right = (isWord(ch) ||
                    ((Character.getType(ch) == Character.NON_SPACING_MARK)
                     && hasBaseCharacter(matcher, i, seq)));
            } else {
                // Tried to access char past the end
                matcher.hitEnd = true;
                // The addition of another char could wreck a boundary
                matcher.requireEnd = true;
            }
            return ((left ^ right) ? (right ? LEFT : RIGHT) : NONE);
        }
        boolean match(Matcher matcher, int i, CharSequence seq) {
            return (check(matcher, i, seq) & type) > 0
                && next.match(matcher, i, seq);
        }
    }

    /**
     * Non spacing marks only count as word characters in bounds calculations
     * if they have a base character.
     */
    private static boolean hasBaseCharacter(Matcher matcher, int i,
                                            CharSequence seq)
    {
        int start = (!matcher.transparentBounds) ?
            matcher.from : 0;
        for (int x=i; x >= start; x--) {
            int ch = Character.codePointAt(seq, x);
            if (Character.isLetterOrDigit(ch))
                return true;
            if (Character.getType(ch) == Character.NON_SPACING_MARK)
                continue;
            return false;
        }
        return false;
    }

    /**
     * Attempts to match a slice in the input using the Boyer-Moore string
     * matching algorithm. The algorithm is based on the idea that the
     * pattern can be shifted farther ahead in the search text if it is
     * matched right to left.
     * <p>
     * The pattern is compared to the input one character at a time, from
     * the rightmost character in the pattern to the left. If the characters
     * all match the pattern has been found. If a character does not match,
     * the pattern is shifted right a distance that is the maximum of two
     * functions, the bad character shift and the good suffix shift. This
     * shift moves the attempted match position through the input more
     * quickly than a naive one position at a time check.
     * <p>
     * The bad character shift is based on the character from the text that
     * did not match. If the character does not appear in the pattern, the
     * pattern can be shifted completely beyond the bad character. If the
     * character does occur in the pattern, the pattern can be shifted to
     * line the pattern up with the next occurrence of that character.
     * <p>
     * The good suffix shift is based on the idea that some subset on the right
     * side of the pattern has matched. When a bad character is found, the
     * pattern can be shifted right by the pattern length if the subset does
     * not occur again in pattern, or by the amount of distance to the
     * next occurrence of the subset in the pattern.
     *
     * Boyer-Moore search methods adapted from code by Amy Yu.
     */
    static class BnM extends Node {
        int[] buffer;
        int[] lastOcc;
        int[] optoSft;

        /**
         * Pre calculates arrays needed to generate the bad character
         * shift and the good suffix shift. Only the last seven bits
         * are used to see if chars match; This keeps the tables small
         * and covers the heavily used ASCII range, but occasionally
         * results in an aliased match for the bad character shift.
         */
        static Node optimize(Node node) {
            if (!(node instanceof Slice)) {
                return node;
            }

            int[] src = ((Slice) node).buffer;
            int patternLength = src.length;
            // The BM algorithm requires a bit of overhead;
            // If the pattern is short don't use it, since
            // a shift larger than the pattern length cannot
            // be used anyway.
            if (patternLength < 4) {
                return node;
            }
            int i, j, k;
            int[] lastOcc = new int[128];
            int[] optoSft = new int[patternLength];
            // Precalculate part of the bad character shift
            // It is a table for where in the pattern each
            // lower 7-bit value occurs
            for (i = 0; i < patternLength; i++) {
                lastOcc[src[i]&0x7F] = i + 1;
            }
            // Precalculate the good suffix shift
            // i is the shift amount being considered
NEXT:       for (i = patternLength; i > 0; i--) {
                // j is the beginning index of suffix being considered
                for (j = patternLength - 1; j >= i; j--) {
                    // Testing for good suffix
                    if (src[j] == src[j-i]) {
                        // src[j..len] is a good suffix
                        optoSft[j-1] = i;
                    } else {
                        // No match. The array has already been
                        // filled up with correct values before.
                        continue NEXT;
                    }
                }
                // This fills up the remaining of optoSft
                // any suffix can not have larger shift amount
                // then its sub-suffix. Why???
                while (j > 0) {
                    optoSft[--j] = i;
                }
            }
            // Set the guard value because of unicode compression
            optoSft[patternLength-1] = 1;
            if (node instanceof SliceS)
                return new BnMS(src, lastOcc, optoSft, node.next);
            return new BnM(src, lastOcc, optoSft, node.next);
        }
        BnM(int[] src, int[] lastOcc, int[] optoSft, Node next) {
            this.buffer = src;
            this.lastOcc = lastOcc;
            this.optoSft = optoSft;
            this.next = next;
        }
        boolean match(Matcher matcher, int i, CharSequence seq) {
            int[] src = buffer;
            int patternLength = src.length;
            int last = matcher.to - patternLength;

            // Loop over all possible match positions in text
NEXT:       while (i <= last) {
                // Loop over pattern from right to left
                for (int j = patternLength - 1; j >= 0; j--) {
                    int ch = seq.charAt(i+j);
                    if (ch != src[j]) {
                        // Shift search to the right by the maximum of the
                        // bad character shift and the good suffix shift
                        i += Math.max(j + 1 - lastOcc[ch&0x7F], optoSft[j]);
                        continue NEXT;
                    }
                }
                // Entire pattern matched starting at i
                matcher.first = i;
                boolean ret = next.match(matcher, i + patternLength, seq);
                if (ret) {
                    matcher.first = i;
                    matcher.groups[0] = matcher.first;
                    matcher.groups[1] = matcher.last;
                    return true;
                }
                i++;
            }
            // BnM is only used as the leading node in the unanchored case,
            // and it replaced its Start() which always searches to the end
            // if it doesn't find what it's looking for, so hitEnd is true.
            matcher.hitEnd = true;
            return false;
        }
        boolean study(TreeInfo info) {
            info.minLength += buffer.length;
            info.maxValid = false;
            return next.study(info);
        }
    }

    /**
     * Supplementary support version of BnM(). Unpaired surrogates are
     * also handled by this class.
     */
    static final class BnMS extends BnM {
        int lengthInChars;

        BnMS(int[] src, int[] lastOcc, int[] optoSft, Node next) {
            super(src, lastOcc, optoSft, next);
            for (int x = 0; x < buffer.length; x++) {
                lengthInChars += Character.charCount(buffer[x]);
            }
        }
        boolean match(Matcher matcher, int i, CharSequence seq) {
            int[] src = buffer;
            int patternLength = src.length;
            int last = matcher.to - lengthInChars;

            // Loop over all possible match positions in text
NEXT:       while (i <= last) {
                // Loop over pattern from right to left
                int ch;
                for (int j = countChars(seq, i, patternLength), x = patternLength - 1;
                     j > 0; j -= Character.charCount(ch), x--) {
                    ch = Character.codePointBefore(seq, i+j);
                    if (ch != src[x]) {
                        // Shift search to the right by the maximum of the
                        // bad character shift and the good suffix shift
                        int n = Math.max(x + 1 - lastOcc[ch&0x7F], optoSft[x]);
                        i += countChars(seq, i, n);
                        continue NEXT;
                    }
                }
                // Entire pattern matched starting at i
                matcher.first = i;
                boolean ret = next.match(matcher, i + lengthInChars, seq);
                if (ret) {
                    matcher.first = i;
                    matcher.groups[0] = matcher.first;
                    matcher.groups[1] = matcher.last;
                    return true;
                }
                i += countChars(seq, i, 1);
            }
            matcher.hitEnd = true;
            return false;
        }
    }

///////////////////////////////////////////////////////////////////////////////
///////////////////////////////////////////////////////////////////////////////

    /**
     *  This must be the very first initializer.
     */
    static Node accept = new Node();

    static Node lastAccept = new LastNode();

    private static class CharPropertyNames {

        static CharProperty charPropertyFor(String name) {
            CharPropertyFactory m = map.get(name);
            return m == null ? null : m.make();
        }

        private static abstract class CharPropertyFactory {
            abstract CharProperty make();
        }

        private static void defCategory(String name,
                                        final int typeMask) {
            map.put(name, new CharPropertyFactory() {
                    CharProperty make() { return new Category(typeMask);}});
        }

        private static void defRange(String name,
                                     final int lower, final int upper) {
            map.put(name, new CharPropertyFactory() {
                    CharProperty make() { return rangeFor(lower, upper);}});
        }

        private static void defCtype(String name,
                                     final int ctype) {
            map.put(name, new CharPropertyFactory() {
                    CharProperty make() { return new Ctype(ctype);}});
        }

        private static abstract class CloneableProperty
            extends CharProperty implements Cloneable
        {
            public CloneableProperty clone() {
                try {
                    return (CloneableProperty) super.clone();
                } catch (CloneNotSupportedException e) {
                    throw new AssertionError(e);
                }
            }
        }

        private static void defClone(String name,
                                     final CloneableProperty p) {
            map.put(name, new CharPropertyFactory() {
                    CharProperty make() { return p.clone();}});
        }

        private static final HashMap<String, CharPropertyFactory> map
            = new HashMap<>();

        static {
            // Unicode character property aliases, defined in
            // http://www.unicode.org/Public/UNIDATA/PropertyValueAliases.txt
            defCategory("Cn", 1<<Character.UNASSIGNED);
            defCategory("Lu", 1<<Character.UPPERCASE_LETTER);
            defCategory("Ll", 1<<Character.LOWERCASE_LETTER);
            defCategory("Lt", 1<<Character.TITLECASE_LETTER);
            defCategory("Lm", 1<<Character.MODIFIER_LETTER);
            defCategory("Lo", 1<<Character.OTHER_LETTER);
            defCategory("Mn", 1<<Character.NON_SPACING_MARK);
            defCategory("Me", 1<<Character.ENCLOSING_MARK);
            defCategory("Mc", 1<<Character.COMBINING_SPACING_MARK);
            defCategory("Nd", 1<<Character.DECIMAL_DIGIT_NUMBER);
            defCategory("Nl", 1<<Character.LETTER_NUMBER);
            defCategory("No", 1<<Character.OTHER_NUMBER);
            defCategory("Zs", 1<<Character.SPACE_SEPARATOR);
            defCategory("Zl", 1<<Character.LINE_SEPARATOR);
            defCategory("Zp", 1<<Character.PARAGRAPH_SEPARATOR);
            defCategory("Cc", 1<<Character.CONTROL);
            defCategory("Cf", 1<<Character.FORMAT);
            defCategory("Co", 1<<Character.PRIVATE_USE);
            defCategory("Cs", 1<<Character.SURROGATE);
            defCategory("Pd", 1<<Character.DASH_PUNCTUATION);
            defCategory("Ps", 1<<Character.START_PUNCTUATION);
            defCategory("Pe", 1<<Character.END_PUNCTUATION);
            defCategory("Pc", 1<<Character.CONNECTOR_PUNCTUATION);
            defCategory("Po", 1<<Character.OTHER_PUNCTUATION);
            defCategory("Sm", 1<<Character.MATH_SYMBOL);
            defCategory("Sc", 1<<Character.CURRENCY_SYMBOL);
            defCategory("Sk", 1<<Character.MODIFIER_SYMBOL);
            defCategory("So", 1<<Character.OTHER_SYMBOL);
            defCategory("Pi", 1<<Character.INITIAL_QUOTE_PUNCTUATION);
            defCategory("Pf", 1<<Character.FINAL_QUOTE_PUNCTUATION);
            defCategory("L", ((1<<Character.UPPERCASE_LETTER) |
                              (1<<Character.LOWERCASE_LETTER) |
                              (1<<Character.TITLECASE_LETTER) |
                              (1<<Character.MODIFIER_LETTER)  |
                              (1<<Character.OTHER_LETTER)));
            defCategory("M", ((1<<Character.NON_SPACING_MARK) |
                              (1<<Character.ENCLOSING_MARK)   |
                              (1<<Character.COMBINING_SPACING_MARK)));
            defCategory("N", ((1<<Character.DECIMAL_DIGIT_NUMBER) |
                              (1<<Character.LETTER_NUMBER)        |
                              (1<<Character.OTHER_NUMBER)));
            defCategory("Z", ((1<<Character.SPACE_SEPARATOR) |
                              (1<<Character.LINE_SEPARATOR)  |
                              (1<<Character.PARAGRAPH_SEPARATOR)));
            defCategory("C", ((1<<Character.CONTROL)     |
                              (1<<Character.FORMAT)      |
                              (1<<Character.PRIVATE_USE) |
                              (1<<Character.SURROGATE))); // Other
            defCategory("P", ((1<<Character.DASH_PUNCTUATION)      |
                              (1<<Character.START_PUNCTUATION)     |
                              (1<<Character.END_PUNCTUATION)       |
                              (1<<Character.CONNECTOR_PUNCTUATION) |
                              (1<<Character.OTHER_PUNCTUATION)     |
                              (1<<Character.INITIAL_QUOTE_PUNCTUATION) |
                              (1<<Character.FINAL_QUOTE_PUNCTUATION)));
            defCategory("S", ((1<<Character.MATH_SYMBOL)     |
                              (1<<Character.CURRENCY_SYMBOL) |
                              (1<<Character.MODIFIER_SYMBOL) |
                              (1<<Character.OTHER_SYMBOL)));
            defCategory("LC", ((1<<Character.UPPERCASE_LETTER) |
                               (1<<Character.LOWERCASE_LETTER) |
                               (1<<Character.TITLECASE_LETTER)));
            defCategory("LD", ((1<<Character.UPPERCASE_LETTER) |
                               (1<<Character.LOWERCASE_LETTER) |
                               (1<<Character.TITLECASE_LETTER) |
                               (1<<Character.MODIFIER_LETTER)  |
                               (1<<Character.OTHER_LETTER)     |
                               (1<<Character.DECIMAL_DIGIT_NUMBER)));
            defRange("L1", 0x00, 0xFF); // Latin-1
            map.put("all", new CharPropertyFactory() {
                    CharProperty make() { return new All(); }});

            // Posix regular expression character classes, defined in
            // http://www.unix.org/onlinepubs/009695399/basedefs/xbd_chap09.html
            defRange("ASCII", 0x00, 0x7F);   // ASCII
            defCtype("Alnum", ASCII.ALNUM);  // Alphanumeric characters
            defCtype("Alpha", ASCII.ALPHA);  // Alphabetic characters
            defCtype("Blank", ASCII.BLANK);  // Space and tab characters
            defCtype("Cntrl", ASCII.CNTRL);  // Control characters
            defRange("Digit", '0', '9');     // Numeric characters
            defCtype("Graph", ASCII.GRAPH);  // printable and visible
            defRange("Lower", 'a', 'z');     // Lower-case alphabetic
            defRange("Print", 0x20, 0x7E);   // Printable characters
            defCtype("Punct", ASCII.PUNCT);  // Punctuation characters
            defCtype("Space", ASCII.SPACE);  // Space characters
            defRange("Upper", 'A', 'Z');     // Upper-case alphabetic
            defCtype("XDigit",ASCII.XDIGIT); // hexadecimal digits

            // Java character properties, defined by methods in Character.java
            defClone("javaLowerCase", new CloneableProperty() {
                boolean isSatisfiedBy(int ch) {
                    return Character.isLowerCase(ch);}});
            defClone("javaUpperCase", new CloneableProperty() {
                boolean isSatisfiedBy(int ch) {
                    return Character.isUpperCase(ch);}});
            defClone("javaAlphabetic", new CloneableProperty() {
                boolean isSatisfiedBy(int ch) {
                    return Character.isAlphabetic(ch);}});
            defClone("javaIdeographic", new CloneableProperty() {
                boolean isSatisfiedBy(int ch) {
                    return Character.isIdeographic(ch);}});
            defClone("javaTitleCase", new CloneableProperty() {
                boolean isSatisfiedBy(int ch) {
                    return Character.isTitleCase(ch);}});
            defClone("javaDigit", new CloneableProperty() {
                boolean isSatisfiedBy(int ch) {
                    return Character.isDigit(ch);}});
            defClone("javaDefined", new CloneableProperty() {
                boolean isSatisfiedBy(int ch) {
                    return Character.isDefined(ch);}});
            defClone("javaLetter", new CloneableProperty() {
                boolean isSatisfiedBy(int ch) {
                    return Character.isLetter(ch);}});
            defClone("javaLetterOrDigit", new CloneableProperty() {
                boolean isSatisfiedBy(int ch) {
                    return Character.isLetterOrDigit(ch);}});
            defClone("javaJavaIdentifierStart", new CloneableProperty() {
                boolean isSatisfiedBy(int ch) {
                    return Character.isJavaIdentifierStart(ch);}});
            defClone("javaJavaIdentifierPart", new CloneableProperty() {
                boolean isSatisfiedBy(int ch) {
                    return Character.isJavaIdentifierPart(ch);}});
            defClone("javaUnicodeIdentifierStart", new CloneableProperty() {
                boolean isSatisfiedBy(int ch) {
                    return Character.isUnicodeIdentifierStart(ch);}});
            defClone("javaUnicodeIdentifierPart", new CloneableProperty() {
                boolean isSatisfiedBy(int ch) {
                    return Character.isUnicodeIdentifierPart(ch);}});
            defClone("javaIdentifierIgnorable", new CloneableProperty() {
                boolean isSatisfiedBy(int ch) {
                    return Character.isIdentifierIgnorable(ch);}});
            defClone("javaSpaceChar", new CloneableProperty() {
                boolean isSatisfiedBy(int ch) {
                    return Character.isSpaceChar(ch);}});
            defClone("javaWhitespace", new CloneableProperty() {
                boolean isSatisfiedBy(int ch) {
                    return Character.isWhitespace(ch);}});
            defClone("javaISOControl", new CloneableProperty() {
                boolean isSatisfiedBy(int ch) {
                    return Character.isISOControl(ch);}});
            defClone("javaMirrored", new CloneableProperty() {
                boolean isSatisfiedBy(int ch) {
                    return Character.isMirrored(ch);}});
        }
    }
}<|MERGE_RESOLUTION|>--- conflicted
+++ resolved
@@ -523,21 +523,6 @@
  * href="http://www.unicode.org/reports/tr18/"><i>Unicode Technical
  * Standard #18: Unicode Regular Expression</i></a>, plus RL2.1
  * Canonical Equivalents.
-<<<<<<< HEAD
- *
- * <p> Unicode escape sequences such as <tt>&#92;u2014</tt> in Java source code
- * are processed as described in section 3.3 of
- * <cite>The Java&trade; Language Specification</cite>.
- * Such escape sequences are also
- * implemented directly by the regular-expression parser so that Unicode
- * escapes can be used in expressions that are read from files or from the
- * keyboard.  Thus the strings <tt>"&#92;u2014"</tt> and <tt>"\\u2014"</tt>,
- * while not equal, compile into the same pattern, which matches the character
- * with hexadecimal value <tt>0x2014</tt>.
- *
- * <p> A Unicode character can also be represented in a regular-expression by
- * using its hexadecimal code point value directly as described in construct
-=======
  * <p>
  * <b>Unicode escape sequences</b> such as <tt>&#92;u2014</tt> in Java source code
  * are processed as described in section 3.3 of
@@ -550,7 +535,6 @@
  * <p>
  * A Unicode character can also be represented in a regular-expression by
  * using its <b>Hex notation</b>(hexadecimal code point value) directly as described in construct
->>>>>>> 4af81e6c
  * <tt>&#92;x{...}</tt>, for example a supplementary character U+2011F
  * can be specified as <tt>&#92;x{2011F}</tt>, instead of two consecutive
  * Unicode escape sequences of the surrogate pair
